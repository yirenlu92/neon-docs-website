import React from 'react';
import { useInView } from 'react-intersection-observer';

import Container from 'components/shared/container';
import Heading from 'components/shared/heading';
// import Link from 'components/shared/link';

import Illustration from './scalability-illustration';

const Scalability = () => {
  const [wrapperRef, isSectionInView] = useInView({ rootMargin: '100px 0px', triggerOnce: true });
  const [illustrationWrapperRef, isIllustrationWrapperInView] = useInView({
    triggerOnce: true,
    threshold: 0.5,
  });

  return (
    <section
      className="safe-paddings mt-48 3xl:mt-44 2xl:mt-40 xl:mt-32 lg:mt-24 md:mt-20"
      ref={wrapperRef}
    >
      <Container className="flex items-center justify-between lg:block" size="md">
        <div className="ml-[150px] max-w-[600px] 3xl:ml-[126px] 3xl:max-w-[504px] 2xl:ml-[104px] 2xl:max-w-[416px] xl:ml-0 xl:max-w-[400px] lg:max-w-none">
          <Heading tag="h2" size="lg" theme="black">
            On Demand Scalability
          </Heading>
          <p className="t-xl mt-8 2xl:mt-7 xl:mt-6">
            Zenith separates storage and compute to deliver on the serverless promise.
            Compute reconfigures on the fly to match your workload.
            It activates on an incoming connection and shuts down to save resources when
            there&apos;s no read or write activity.
          </p>
          <p className="t-xl mt-5 2xl:mt-4 xl:mt-3">
            Compute is fully client-compatible with PostgreSQL because it is PostgreSQL.
          </p>
<<<<<<< HEAD
          {/* <Link className="mt-6 2xl:mt-5 xl:mt-4" to="" size="md" theme="black-secondary-3">
=======
          <Link className="mt-6 2xl:mt-5 xl:mt-4" to="/" size="md" theme="black-secondary-3">
>>>>>>> a5ca3ba3
            Explore Zenith&apos;s architecture
          </Link> */}
        </div>
        <div
          className="relative w-full max-w-[880px] 3xl:max-w-[735px] 2xl:max-w-[605px] xl:max-w-[465px] lg:-ml-3 lg:mt-[46px] lg:max-w-[475px] md:-ml-2"
          ref={illustrationWrapperRef}
          aria-hidden
        >
          <img
            src="data:image/svg+xml;charset=utf-8,%3Csvg width='880' height='800' xmlns='http://www.w3.org/2000/svg' version='1.1'%3E%3C/svg%3E"
            alt=""
          />
          {isSectionInView && <Illustration isInView={isIllustrationWrapperInView} />}
        </div>
      </Container>
    </section>
  );
};

export default Scalability;<|MERGE_RESOLUTION|>--- conflicted
+++ resolved
@@ -25,19 +25,14 @@
             On Demand Scalability
           </Heading>
           <p className="t-xl mt-8 2xl:mt-7 xl:mt-6">
-            Zenith separates storage and compute to deliver on the serverless promise.
-            Compute reconfigures on the fly to match your workload.
-            It activates on an incoming connection and shuts down to save resources when
-            there&apos;s no read or write activity.
+            Zenith separates storage and compute to deliver on the serverless promise. Compute
+            reconfigures on the fly to match your workload. It activates on an incoming connection
+            and shuts down to save resources when there&apos;s no read or write activity.
           </p>
           <p className="t-xl mt-5 2xl:mt-4 xl:mt-3">
             Compute is fully client-compatible with PostgreSQL because it is PostgreSQL.
           </p>
-<<<<<<< HEAD
-          {/* <Link className="mt-6 2xl:mt-5 xl:mt-4" to="" size="md" theme="black-secondary-3">
-=======
-          <Link className="mt-6 2xl:mt-5 xl:mt-4" to="/" size="md" theme="black-secondary-3">
->>>>>>> a5ca3ba3
+          {/* <Link className="mt-6 2xl:mt-5 xl:mt-4" to="/" size="md" theme="black-secondary-3">
             Explore Zenith&apos;s architecture
           </Link> */}
         </div>
