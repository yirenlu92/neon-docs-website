--- conflicted
+++ resolved
@@ -20,16 +20,9 @@
     description:
       'A generous free tier with essential features perfect for prototypes and personal projects.',
     features: [
-<<<<<<< HEAD
       { title: '1 project, 10 branches, unlimited DBs' },
       { title: 'Shared compute, 3GiB storage' },
       { title: 'Community support' },
-=======
-      { title: '1 project' },
-      { title: '10 branches' },
-      { title: '3 GiB of data per branch' },
-      { title: 'A shared compute with 1 GB of RAM' },
->>>>>>> 0ba92dca
     ],
     button: {
       url: LINKS.signup,
@@ -150,18 +143,15 @@
                     activeItemIndex !== index ? 'bg-gray-new-8' : 'bg-transparent'
                   )}
                   to={button.url}
-<<<<<<< HEAD
                   onClick={(e) => {
+                    sendGtagEvent(button.event);
+                    sendSegmentEvent(button.event);
+
                     if (button.url === '#estimates') {
                       e.preventDefault();
                       const estimates = document.getElementById('estimates');
                       estimates.scrollIntoView({ behavior: 'smooth', block: 'start' });
                     }
-=======
-                  onClick={() => {
-                    sendGtagEvent(button.event);
-                    sendSegmentEvent(button.event);
->>>>>>> 0ba92dca
                   }}
                 >
                   <div className="mb-6 flex min-h-[280px] flex-col border-b border-dashed border-gray-new-20 pb-4 xl:mb-7 lg:min-h-max">
