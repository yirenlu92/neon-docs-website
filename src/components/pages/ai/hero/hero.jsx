--- conflicted
+++ resolved
@@ -6,7 +6,6 @@
 import AnimatedButton from 'components/shared/animated-button';
 import Container from 'components/shared/container/container';
 
-<<<<<<< HEAD
 const Hero = () => {
   const [isAnimationLoaded, setIsAnimationLoaded] = useState(false);
   const [isAnimatedButton, setIsAnimatedButton] = useState(false);
@@ -24,35 +23,11 @@
       <Container
         className="container relative z-10 flex flex-col items-center text-center"
         size="medium"
-=======
-const Hero = () => (
-  <section className="hero safe-paddings relative pb-[390px] pt-36 xl:pt-[120px] lg:pt-11 md:pt-8">
-    <Container
-      className="container relative z-10 flex flex-col items-center text-center"
-      size="medium"
-    >
-      <div className="absolute left-1/2 top-0 -z-10 h-[270px] w-3/4 -translate-x-1/2 rounded-[1000px] bg-black-new blur-[30px] lg:w-full" />
-      <h1 className="md:flat-breaks max-w-[967px] text-6xl font-medium leading-none tracking-extra-tight xl:text-[56px] lg:text-5xl md:max-w-[550px] md:text-4xl">
-        Powering next gen <br /> AI apps with Postgres
-      </h1>
-      <p className="md:flat-breaks mt-5 max-w-[716px] text-[21px] font-light leading-snug tracking-extra-tight xl:text-lg lg:mt-4 md:mt-2.5 md:max-w-[500px]">
-        Build and scale transformative LLM application with Postgres
-        <br /> using pgvector and pg_embedding
-      </p>
-      <AnimatedButton
-        className="relative mt-9 px-[34px] py-[17px] text-lg font-semibold tracking-extra-tight lg:mt-8 md:mt-6"
-        theme="primary"
-        spread={5}
-        // TODO: add link to "Get Started" button
-        to="#"
-        isAnimated
->>>>>>> 8ffaf4cf
       >
-        <h1 className="z-10 max-w-[967px] text-6xl font-medium leading-none tracking-extra-tight xl:text-[56px] lg:text-5xl md:text-4xl">
-          Powering next gen AI apps
-          <br /> with Postgres
+        <h1 className="md:flat-breaks max-w-[967px] text-6xl font-medium leading-none tracking-extra-tight xl:text-[56px] lg:text-5xl md:max-w-[550px] md:text-4xl">
+          Powering next gen <br /> AI apps with Postgres
         </h1>
-        <p className="z-10 mt-5 max-w-[716px] text-[21px] font-light leading-snug tracking-extra-tight xl:text-lg lg:mt-4">
+        <p className="md:flat-breaks mt-5 max-w-[716px] text-[21px] font-light leading-snug tracking-extra-tight xl:text-lg lg:mt-4 md:mt-2.5 md:max-w-[500px]">
           Build and scale transformative LLM application with Postgres
           <br /> using pgvector and pg_embedding
         </p>
@@ -68,18 +43,12 @@
         </AnimatedButton>
       </Container>
 
-<<<<<<< HEAD
-      <div className="absolute left-0 top-0 h-[1207px] w-full">
+      <div className="absolute left-0 top-0 h-[1207px] w-full xl:h-[1000px] lg:h-[800px] md:h-[600px]">
         <Spline
           className="absolute bottom-0 left-0 h-full w-full"
           scene="/animations/pages/ai/scene.splinecode"
           onLoad={() => setIsAnimationLoaded(true)}
         />
-=======
-    <div className="absolute left-0 top-0 z-10 h-full min-h-[1207px] w-full xl:min-h-[1000px] lg:min-h-[800px] md:min-h-[600px] ">
-      <div className="absolute bottom-0 left-0 h-full w-full">
-        <Spline scene="/animations/pages/ai/scene.splinecode" />
->>>>>>> 8ffaf4cf
       </div>
     </section>
   );
