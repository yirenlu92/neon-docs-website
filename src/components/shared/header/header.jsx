--- conflicted
+++ resolved
@@ -13,39 +13,10 @@
 import DiscussionsIcon from './images/header-discussions.inline.svg';
 import Github from './images/header-github.inline.svg';
 
-<<<<<<< HEAD
-const links = [
-  {
-    text: 'Docs',
-    to: '/',
-  },
-  {
-    text: 'Team',
-    to: '/team',
-  },
-  {
-    text: 'Jobs',
-    to: '/jobs',
-  },
-  {
-    text: 'Blog',
-    to: '/blog',
-  },
-  {
-    text: 'Community',
-    to: '#',
-    items: [
-      { icon: DiscordIcon, text: 'Discord', description: 'Join our community', to: '/' },
-      { icon: DiscussionsIcon, text: 'Discussions', description: 'Get a help', to: '/' },
-    ],
-  },
-];
-=======
 const icons = {
   discord: DiscordIcon,
   discussions: DiscussionsIcon,
 };
->>>>>>> 87cf92bf
 
 const Header = forwardRef(({ theme, isMobileMenuOpen, onBurgerClick }, ref) => (
   <header
@@ -97,20 +68,11 @@
                           className={clsx(index !== 0 && 'mt-3.5 border-t border-t-gray-3 pt-3.5')}
                           key={index}
                         >
-<<<<<<< HEAD
-                          <Icon className="shrink-0" aria-hidden />
-                          <span className="ml-3">
-                            <span className="t-xl block font-semibold !leading-none transition-colors duration-200">
-                              {text}
-                            </span>
-                            <span className="mt-1.5 block leading-none text-black">
-                              {description}
-=======
                           <Link
                             className="flex items-center whitespace-nowrap hover:text-primary-2"
                             to={to}
                           >
-                            <Icon className="flex-shrink-0" aria-hidden />
+                            <Icon className="shrink-0" aria-hidden />
                             <span className="ml-3">
                               <span className="t-xl block font-semibold !leading-none transition-colors duration-200">
                                 {text}
@@ -118,7 +80,6 @@
                               <span className="mt-1.5 block leading-none text-black">
                                 {description}
                               </span>
->>>>>>> 87cf92bf
                             </span>
                           </Link>
                         </li>
