--- conflicted
+++ resolved
@@ -18,16 +18,12 @@
     tertiary: 'bg-transparent text-white border border-white hover:border-primary-2',
     quaternary: 'bg-white text-black border border-black hover:border-primary-2',
     'white-outline': 'bg-transparent text-white border border-white hover:border-primary-2',
-<<<<<<< HEAD
-    'gray-outline': 'bg-transparent text-white border border-gray-new-30 hover:border-white',
-    'green-outline': 'bg-transparent text-white border border-green-45 hover:border-white',
-=======
     'gray-outline':
       'text-black border-gray-new-90 bg-gray-new-98 dark:bg-transparent dark:text-white border dark:border-gray-new-30 dark:hover:border-white hover:border-gray-new-70',
     'gray-dark-outline': 'bg-gray-new-10 text-white border border-[#37393D] hover:border-white',
     'gray-dark-outline-black':
       'text-black border border-gray-new-90 bg-gray-new-98 hover:border-gray-new-70 dark:text-white dark:bg-gray-new-10 dark:border-[#37393D] dark:hover:border-white',
->>>>>>> 0ba92dca
+    'green-outline': 'bg-transparent text-white border border-green-45 hover:border-white',
     blue: 'bg-blue-80 text-black hover:bg-[#C6EAF1]',
   },
 };
