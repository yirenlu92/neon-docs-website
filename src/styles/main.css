--- conflicted
+++ resolved
@@ -22,7 +22,6 @@
     transition: all 0.3s ease-out;
   }
 
-<<<<<<< HEAD
   /* used in components/partners/integration/api/code-tabs/code-tabs.jsx */
   .code-block {
     pre {
@@ -38,8 +37,7 @@
       @apply -mr-5;
     }
   }
-=======
->>>>>>> d5f9619f
+
   .mask-styles {
     -webkit-mask-repeat: no-repeat;
     -webkit-mask-position: center center;
