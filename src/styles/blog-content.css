--- conflicted
+++ resolved
@@ -72,26 +72,14 @@
       @apply !bg-black-new;
 
       code {
-<<<<<<< HEAD
         text-shadow: unset !important;
 
         @apply highlighted-code overflow-x-auto !font-mono !text-sm leading-normal !text-white md:min-w-[686px];
-=======
-        text-shadow: unset;
-
-        @apply highlighted-code !font-mono !text-base !text-black;
->>>>>>> 91a87d6d
       }
     }
 
     :not(pre) > code {
-<<<<<<< HEAD
-      white-space: break-spaces !important;
-
-      @apply !max-w-full !break-words !rounded-sm bg-yellow/10 !px-1.5 !py-0.5 !font-mono !font-normal text-yellow;
-=======
-      @apply !rounded-sm !border !border-[#E5E5E5] bg-[#FBFBFB] !px-1.5 !py-0.5 !font-mono !font-normal !text-black;
->>>>>>> 91a87d6d
+      @apply !rounded-sm bg-yellow/10 !px-1.5 !py-0.5 !font-mono !font-normal text-yellow;
 
       &::before,
       &::after {
