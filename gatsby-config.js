--- conflicted
+++ resolved
@@ -114,8 +114,6 @@
     'gatsby-alias-imports',
     'gatsby-plugin-postcss',
     'gatsby-plugin-sitemap',
-<<<<<<< HEAD
-=======
     {
       resolve: 'gatsby-plugin-google-tagmanager',
       options: {
@@ -125,6 +123,5 @@
         dataLayerName: 'landing',
       },
     },
->>>>>>> 87cf92bf
   ],
 };