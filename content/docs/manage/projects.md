---
title: Manage projects
enableTableOfContents: true
isDraft: false
redirectFrom:
  - /docs/get-started-with-neon/projects
---

A project is the top-level object in the [Neon object hierarchy](/docs/manage/overview). Tier limits define how many projects you can create. Neon's Free Tier permits one project per Neon account.

A Neon project is created with the following resources, by default:

- A primary branch called `main`. You can create child branches from the primary branch or from a previously created branch. For more information, see [Manage branches](/docs/manage/branches).
- A single read-write compute endpoint, which is the compute instance associated with a branch. For more information, see [Manage compute endpoints](/docs/manage/endpoints).
- A default database, called `neondb`, which resides in the project's primary branch.
- A default PostgreSQL role that takes its name from your Neon account (the Google, GitHub, or partner account that you registered with).

## Create a project

Neon Free Tier users can create a single project. Support for multiple projects is available to Neon [paid plan](/docs/introduction/billing#neon-plans) users.

To create a Neon project:

1. Navigate to the [Neon Console](https://console.neon.tech).
2. If you are creating your very first project, click **Create a project**. Otherwise, click **New Project**.
3. Specify a name, a PostgreSQL version, and a region. If you are a Neon [paid plan](/docs/introduction/billing#neon-plans) user, you can also specify compute size settings. Neon supports fixed size computes and _Autoscaling_. For more information, see [Compute size configuration](#compute-size-configuration).
4. Click **Create Project**.

Upon creating a project, you are presented with a dialog that provides your connection details for the default `neondb` database, including your password.

## Compute size configuration

Neon [paid plan](/docs/introduction/billing#neon-plans) users can configure compute size settings when [creating a project](#create-a-project).

_Compute size_ is the number of Compute Units (CUs) assigned to a Neon compute endpoint. The number of CUs determines the processing capacity of the compute endpoint. One CU is equal to 1 vCPU with 4 GBs of RAM. Currently, a Neon compute endpoint can have anywhere from .25 CUs to 7 CUs. Larger compute sizes will be supported in a future release.

Neon supports two compute size configuration options:

- **Fixed Size:** This option allows you to select a fixed compute size ranging from .25 CUs to 7 CUs. A fixed-size compute does not scale to meet workload demand.
<<<<<<< HEAD
- **Autoscaling:** This option allows you to specify a minimum and maximum compute size. Neon scales the compute size up and down within the selected compute size boundaries to meet workload demand. Currently, _Autoscaling_ supports a range of 1 to 3 CUs. The 1/4 CU and 1/2 CU settings, called _shared compute_, will be supported with _Autoscaling_ in a future release. For information about how Neon implements the _Autoscaling_ feature, see [Scaling serverless Postgres: How we implement autoscaling](https://neon.tech/blog/postgres-autoscaling).
=======
- **Autoscaling:** This option allows you to specify a minimum and maximum compute size. Neon scales the compute size up and down within the selected compute size boundaries to meet workload demand. Currently, _Autoscaling_ supports a range of 1 to 7 CUs. The 1/4 CU and 1/2 CU settings, called _shared compute_, will be supported with _Autoscaling_ in a future release. For more information about Neon's autoscaling feature, see [Scaling serverless Postgres: How we implement autoscaling](https://neon.tech/blog/postgres-autoscaling).
>>>>>>> 3d292a51

## View projects

To view your projects:

1. Navigate to the [Neon Console](https://console.neon.tech).
1. Select **Home** or the Neon logo at the top left of the Console.
1. The **Projects** page lists your projects, including any projects that have been shared with you.

## Edit a project

You are permitted to change the project name when editing a project.

To edit a Neon project:

1. Navigate to the [Neon Console](https://console.neon.tech).
2. Select the project that you want to edit.
3. Select **Settings**.
4. Make your change and click **Save**.

## Delete a project

Deleting a project is a permanent action, which also deletes any compute endpoints, branches, databases, and roles that belong to the project.

To delete a project:

1. Navigate to the [Neon Console](https://console.neon.tech).
2. Select the project that you want to delete.
3. Select **Settings**.
4. Click **Delete project.**
5. On the confirmation dialog, click **Delete**.

## Share a project

Neon paid plan users can share a project with other Neon accounts.

To share a project:

1. In the Neon Console, select a project.
1. Select **Settings**.
1. Under **Grant access to your project**, enter the email address of the account you want to share access with.
1. Click **Grant access**.

The email you specify is added to the list of **People who have access to the project**. The Neon account associated with that email address is granted full access to the project. When that user logs in to Neon, the shared project is listed on their **Projects** page, under **Shared with me**.

## Manage projects with the Neon API

Project actions performed in the Neon Console can also be performed using the Neon API. The following examples demonstrate how to create, view, and delete projects using the Neon API. For other project-related API methods, refer to the [Neon API reference](https://api-docs.neon.tech/reference/getting-started-with-neon-api).

<Admonition type="note">
The API examples that follow may not show all of the user-configurable request body attributes that are available to you. To view all attributes for a particular method, refer to method's request body schema in the [Neon API reference](https://api-docs.neon.tech/reference/getting-started-with-neon-api).
</Admonition>

The `jq` option specified in each example is an optional third-party tool that formats the `JSON` response, making it easier to read. For information about this utility, see [jq](https://stedolan.github.io/jq/).

### Prerequisites

A Neon API request requires an API key. For information about obtaining an API key, see [Create an API key](/docs/manage/api-keys/#create-an-api-key). In the cURL examples shown below, `$NEON_API_KEY` is specified in place of an actual API key, which you must provide when making a Neon API request.

### Create a project with the API

The following Neon API method creates a project. The [Neon Free Tier](/docs/introduction/technical-preview-free-tier/) permits one project per account. To view the API documentation for this method, refer to the [Neon API reference](https://api-docs.neon.tech/reference/createproject).

```text
POST /projects 
```

The API method appears as follows when specified in a cURL command. The `myproject` name value is a user-specified name for the project.

```bash
curl 'https://console.neon.tech/api/v2/projects' \
  -H 'Accept: application/json' \
  -H 'Authorization: Bearer $NEON_API_KEY' \
  -H 'Content-Type: application/json' \
  -d '{
  "project": {
    "name": "myproject"
  }
}' | jq
```

Response:

The response includes information about the roles, the default database, the primary branch (`main`), and the read-write compute endpoint that is created with the project.  

```json
{
  "project": {
    "cpu_used_sec": 0,
    "id": "odd-cell-528527",
    "platform_id": "aws",
    "region_id": "aws-us-east-2",
    "name": "myproject",
    "provisioner": "k8s-pod",
    "pg_version": 15,
    "locked": false,
    "created_at": "2023-01-04T17:33:11Z",
    "updated_at": "2023-01-04T17:33:11Z",
    "proxy_host": "us-east-2.aws.neon.tech",
    "branch_logical_size_limit": 3072
  },
  "connection_uris": [
    {
      "connection_uri": "postgres://casey:kFbAy47krZeV@odd-cell-528527.us-east-2.aws.neon.tech/neondb"
    }
  ],
  "roles": [
    {
      "branch_id": "br-falling-frost-286006",
      "name": "casey",
      "password": "kFbAy47krZeV",
      "protected": false,
      "created_at": "2023-01-04T17:33:11Z",
      "updated_at": "2023-01-04T17:33:11Z"
    },
    {
      "branch_id": "br-falling-frost-286006",
      "name": "web_access",
      "protected": true,
      "created_at": "2023-01-04T17:33:11Z",
      "updated_at": "2023-01-04T17:33:11Z"
    }
  ],
  "databases": [
    {
      "id": 1138408,
      "branch_id": "br-falling-frost-286006",
      "name": "neondb",
      "owner_name": "casey",
      "created_at": "2023-01-04T17:33:11Z",
      "updated_at": "2023-01-04T17:33:11Z"
    }
  ],
  "operations": [
    {
      "id": "b7c32d83-6402-49c8-b40b-0388309549da",
      "project_id": "odd-cell-528527",
      "branch_id": "br-falling-frost-286006",
      "action": "create_timeline",
      "status": "running",
      "failures_count": 0,
      "created_at": "2023-01-04T17:33:11Z",
      "updated_at": "2023-01-04T17:33:11Z"
    },
    {
      "id": "756f2b87-f45c-4a61-9b21-6cd3f3c48c68",
      "project_id": "odd-cell-528527",
      "branch_id": "br-falling-frost-286006",
      "endpoint_id": "ep-jolly-moon-631024",
      "action": "start_compute",
      "status": "scheduling",
      "failures_count": 0,
      "created_at": "2023-01-04T17:33:11Z",
      "updated_at": "2023-01-04T17:33:11Z"
    }
  ],
  "branch": {
    "id": "br-falling-frost-286006",
    "project_id": "odd-cell-528527",
    "name": "main",
    "current_state": "init",
    "pending_state": "ready",
    "created_at": "2023-01-04T17:33:11Z",
    "updated_at": "2023-01-04T17:33:11Z"
  },
  "endpoints": [
    {
      "host": "ep-jolly-moon-631024.us-east-2.aws.neon.tech",
      "id": "ep-jolly-moon-631024",
      "project_id": "odd-cell-528527",
      "branch_id": "br-falling-frost-286006",
      "autoscaling_limit_min_cu": 1,
      "autoscaling_limit_max_cu": 1,
      "region_id": "aws-us-east-2",
      "type": "read_write",
      "current_state": "init",
      "pending_state": "active",
      "settings": {
        "pg_settings": {}
      },
      "pooler_enabled": false,
      "pooler_mode": "transaction",
      "disabled": false,
      "passwordless_access": true,
      "created_at": "2023-01-04T17:33:11Z",
      "updated_at": "2023-01-04T17:33:11Z",
      "proxy_host": "us-east-2.aws.neon.tech"
    }
  ]
}
```

### List projects with the API

The following Neon API method lists projects for your Neon account. To view the API documentation for this method, refer to the [Neon API reference](https://api-docs.neon.tech/reference/listprojects).

```text
GET /projects
```

The API method appears as follows when specified in a cURL command:

```bash
curl 'https://console.neon.tech/api/v2/projects' \
 -H 'Accept: application/json' \
 -H 'Authorization: Bearer $NEON_API_KEY' | jq
```

Response:

```json
{
  "projects": [
    {
      "cpu_used_sec": 0,
      "id": "purple-shape-491160",
      "platform_id": "aws",
      "region_id": "aws-us-east-2",
      "name": "purple-shape-491160",
      "provisioner": "k8s-pod",
      "pg_version": 15,
      "locked": false,
      "created_at": "2023-01-03T18:22:56Z",
      "updated_at": "2023-01-03T18:22:56Z",
      "proxy_host": "us-east-2.aws.neon.tech",
      "branch_logical_size_limit": 3072
    }
  ]
}
```

### Update a project with the API

The following Neon API method updates the specified project. To view the API documentation for this method, refer to the [Neon API reference](https://api-docs.neon.tech/reference/updateproject).

```text
PATCH /projects/{project_id}
```

The API method appears as follows when specified in a cURL command. The `project_id` is a required parameter. The example changes the project `name` to `project1`.

```bash
curl 'https://console.neon.tech/api/v2/projects/odd-cell-528527' \
  -H 'accept: application/json' \
  -H 'Authorization: Bearer $NEON_API_KEY' \
  -H 'Content-Type: application/json' \
  -d '{
  "project": {
    "name": "project1"
  }
}'
```

Response:

```json
{
  "project": {
    "cpu_used_sec": 0,
    "id": "odd-cell-528527",
    "platform_id": "aws",
    "region_id": "aws-us-east-2",
    "name": "project1",
    "provisioner": "k8s-pod",
    "pg_version": 15,
    "locked": false,
    "created_at": "2023-01-04T17:33:11Z",
    "updated_at": "2023-01-04T17:36:17Z",
    "proxy_host": "us-east-2.aws.neon.tech",
    "branch_logical_size_limit": 3072
  },
  "operations": []
}
```

### Delete a project with the API

The following Neon API method deletes the specified project. To view the API documentation for this method, refer to the [Neon API reference](https://api-docs.neon.tech/reference/deleteproject).

```text
DELETE /projects/{project_id}
```

The API method appears as follows when specified in a cURL command. The `project_id` is a required parameter.

```bash
curl -X 'DELETE' \
  'https://console.neon.tech/api/v2/projects/odd-cell-528527' \
  -H 'accept: application/json' \
  -H 'Authorization: Bearer $NEON_API_KEY'
```

Response:

```json
{
  "project": {
    "cpu_used_sec": 0,
    "id": "odd-cell-528527",
    "platform_id": "aws",
    "region_id": "aws-us-east-2",
    "name": "project1",
    "provisioner": "k8s-pod",
    "pg_version": 15,
    "locked": false,
    "created_at": "2023-01-04T17:33:11Z",
    "updated_at": "2023-01-04T17:36:17Z",
    "proxy_host": "us-east-2.aws.neon.tech",
    "branch_logical_size_limit": 3072
  }
}
```

## Need help?

Send a request to [support@neon.tech](mailto:support@neon.tech), or join the [Neon community forum](https://community.neon.tech/).<|MERGE_RESOLUTION|>--- conflicted
+++ resolved
@@ -37,11 +37,7 @@
 Neon supports two compute size configuration options:
 
 - **Fixed Size:** This option allows you to select a fixed compute size ranging from .25 CUs to 7 CUs. A fixed-size compute does not scale to meet workload demand.
-<<<<<<< HEAD
-- **Autoscaling:** This option allows you to specify a minimum and maximum compute size. Neon scales the compute size up and down within the selected compute size boundaries to meet workload demand. Currently, _Autoscaling_ supports a range of 1 to 3 CUs. The 1/4 CU and 1/2 CU settings, called _shared compute_, will be supported with _Autoscaling_ in a future release. For information about how Neon implements the _Autoscaling_ feature, see [Scaling serverless Postgres: How we implement autoscaling](https://neon.tech/blog/postgres-autoscaling).
-=======
-- **Autoscaling:** This option allows you to specify a minimum and maximum compute size. Neon scales the compute size up and down within the selected compute size boundaries to meet workload demand. Currently, _Autoscaling_ supports a range of 1 to 7 CUs. The 1/4 CU and 1/2 CU settings, called _shared compute_, will be supported with _Autoscaling_ in a future release. For more information about Neon's autoscaling feature, see [Scaling serverless Postgres: How we implement autoscaling](https://neon.tech/blog/postgres-autoscaling).
->>>>>>> 3d292a51
+- **Autoscaling:** This option allows you to specify a minimum and maximum compute size. Neon scales the compute size up and down within the selected compute size boundaries to meet workload demand. Currently, _Autoscaling_ supports a range of 1 to 7 CUs. The 1/4 CU and 1/2 CU settings, called _shared compute_, will be supported with _Autoscaling_ in a future release. For information about how Neon implements the _Autoscaling_ feature, see [Scaling serverless Postgres: How we implement autoscaling](https://neon.tech/blog/postgres-autoscaling).
 
 ## View projects
 
