--- conflicted
+++ resolved
@@ -7,11 +7,8 @@
 
 <NewPricing/>
 
-<<<<<<< HEAD
 Find all the documentation you need to understand, manage, and optimize the features and metrics that contribute to your monthly Neon bill.
 
-=======
->>>>>>> d0ecd292
 ## Pricing calculators and billing overview
 
 Start with our pricing calculators to get a sense of how different compute and storage sizes can affect your bill. Then get more detail about the underlying metrics.
