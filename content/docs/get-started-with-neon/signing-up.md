---
title: Sign up
subtitle: Sign up for Neon in just a few seconds and start for free
redirectFrom:
  - /docs/quickstart/console/
  - /docs/cloud/getting-started/
  - /docs/cloud/getting_started/
<<<<<<< HEAD
updatedOn: '2023-10-20T14:08:54.539Z'
=======
updatedOn: '2023-10-24T18:56:54.981Z'
>>>>>>> 072f2d81
---

You can sign up for free and upgrade to a paid plan when you are ready to scale. For information about our Neon Free Tier limits, see [Neon Free Tier](/docs/introduction/free-tier). For information about Neon's paid plan options, see [Neon plans](/docs/introduction/plans).

Signing up for Neon is easy. Simply navigate to [https://console.neon.tech](https://console.neon.tech) and sign in with a Github or Google account.
![Neon console sign up](/docs/get-started-with-neon/neon_signin.png)

After signing in, you are directed to the Neon Console where you can create your first project. For instructions, see [Create your first project](/docs/get-started-with-neon/setting-up-a-project).

## Need help?

Join the [Neon community forum](https://community.neon.tech/) to ask questions or see what others are doing with Neon. [Neon Pro Plan](/docs/introduction/pro-plan) users can open a support ticket from the console. For more detail, see [Getting Support](/docs/introduction/support).<|MERGE_RESOLUTION|>--- conflicted
+++ resolved
@@ -5,11 +5,7 @@
   - /docs/quickstart/console/
   - /docs/cloud/getting-started/
   - /docs/cloud/getting_started/
-<<<<<<< HEAD
-updatedOn: '2023-10-20T14:08:54.539Z'
-=======
 updatedOn: '2023-10-24T18:56:54.981Z'
->>>>>>> 072f2d81
 ---
 
 You can sign up for free and upgrade to a paid plan when you are ready to scale. For information about our Neon Free Tier limits, see [Neon Free Tier](/docs/introduction/free-tier). For information about Neon's paid plan options, see [Neon plans](/docs/introduction/plans).
