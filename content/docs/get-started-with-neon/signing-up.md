---
title: Sign up
subtitle: Sign up for Neon in just a few seconds and start for free
redirectFrom:
  - /docs/quickstart/console/
  - /docs/cloud/getting-started/
  - /docs/cloud/getting_started/
<<<<<<< HEAD
  - /docs/get-started-with-neon/setting-up-a-project
updatedOn: '2023-11-02T17:14:39.696Z'
=======
updatedOn: '2023-11-24T11:25:06.749Z'
>>>>>>> fc3f0841
---

You can sign up for free and upgrade to a paid plan when you are ready to scale. For information about what's included with the Neon Free Tier, see [Neon Free Tier](/docs/introduction/free-tier). For information about Neon's paid plan options, see [Neon plans](/docs/introduction/plans).

Signing up for Neon is easy. Simply navigate to [https://console.neon.tech](https://console.neon.tech) and sign up with your email, Github, or Google account.
![Neon console sign up](/docs/get-started-with-neon/neon_signin.png)

After signing up, you are directed to the Neon Console to create your first project. Enter a name for your project, select a Postgres version, provide a database name, and select a region. Generally, you'll want to select the region closest to your application. When you're finished, click **Create project**.
![Neon console sign up](/docs/get-started-with-neon/create_first_project.png)

You are presented with the connection details for your new project, which you can use to connect to your database from a client or application. You can save the connection details or retrieve them later from the **Connection details** widget on the Neon **Dashboard**.
![Connection details dialog](/docs/get-started-with-neon/connection_details_modal.png)

## Next steps

- [Query with Neon's SQL Editor](/docs/get-started-with-neon/query-with-neon-sql-editor)
- [Connect to Neon with psql](/docs/get-started-with-neon/query-with-psql-editor)
- [Connect to Neon from other applications or clients](/docs/connect/connect-from-any-app)
- [Install the Neon CLI](/docs/reference/cli-install)
- [Learn about the Neon object hierarchy and managing your Neon project](/docs/manage/overview)

<NeedHelp/><|MERGE_RESOLUTION|>--- conflicted
+++ resolved
@@ -5,12 +5,8 @@
   - /docs/quickstart/console/
   - /docs/cloud/getting-started/
   - /docs/cloud/getting_started/
-<<<<<<< HEAD
   - /docs/get-started-with-neon/setting-up-a-project
 updatedOn: '2023-11-02T17:14:39.696Z'
-=======
-updatedOn: '2023-11-24T11:25:06.749Z'
->>>>>>> fc3f0841
 ---
 
 You can sign up for free and upgrade to a paid plan when you are ready to scale. For information about what's included with the Neon Free Tier, see [Neon Free Tier](/docs/introduction/free-tier). For information about Neon's paid plan options, see [Neon plans](/docs/introduction/plans).
