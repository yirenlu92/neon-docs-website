---
title: Query with psql
enableTableOfContents: true
redirectFrom:
  - /docs/quickstart/postgres
  - /docs/integrations/postgres
---

The following instructions require a working installation of [psql](https://www.postgresql.org/download/), an interactive terminal for working with PostgreSQL. For information about `psql`, refer to the [psql reference](https://www.postgresql.org/docs/14/app-psql.html), in the _PostgreSQL Documentation_.

_**Note**:_ A Neon Compute runs PostgreSQL, which means that any PostgreSQL application or standard utility such as `psql` is compatible with Neon. You can also use PostgreSQL client libraries and drivers to connect.

The following `psql` connection methods are described:

- [Connect with Neon's psql passwordless auth](#connect-with-neons-psql-passwordless-auth)
- [Connect with an exported password](#connect-with-an-exported-password)
- [Connect with a password saved to a file](#connect-with-a-password-saved-to-a-file)

After establishing a connection, you can try running some queries. For instructions, see [Running queries](#running-queries).

## Connect with Neon's psql passwordless auth

Neon's `psql` passwordless auth feature helps you quickly authenticate a connection to a Neon project.

1. In your terminal, run the following command:

   ```bash
   psql -h pg.neon.tech
   ```

   A response similar to the following is displayed:

   ```bash
   NOTICE:  Welcome to Neon!
   Authenticate by visiting:
       https://console.neon.tech/psql_session/6d32af5ef8215b62
   ```

2. In your browser, navigate to the provided link where you are asked to select an existing project or create a new project.

   - Selecting an existing project authenticates your connection to the selected project.
   - Selecting **Create new project** directs you to a **Project creation** page where you create a new project to connect to.

   After making your selection, you are directed to check the terminal. In the terminal, you are connected to the project and connection information similar to the following is displayed:

   ```bash
   NOTICE:  Connecting to database.
   psql (14.5 (Ubuntu 14.5-0ubuntu0.22.04.1))
   Type "help" for help.

   user1=>
   ```

   **_Note_**: When using _`psql` quick auth_ to connect, the `psql` prompt shows your local terminal user name instead of the database name that is shown for the other `psql` connection methods described in this topic. However, you are logged in to the default `main` database as the Neon `web_access` user, which you can verify by running this query:

   ```sql
   SELECT current_user;
    current_user
   --------------
    web_access

   SELECT current_database();
    current_database
   ------------------
    main
   ```

## Connect with an exported password

**_Warning_**: Some operating systems allow non-root users to view process environment variables when using the `ps` command. For security reasons, consider using a password file in such cases.

To connect with an exported password:

1. In your terminal, export the database user's password to the `PGPASSWORD` environment variable:

   ```bash
   export PGPASSWORD=<password>
   ```

   For example:

   ```bash
   export PGPASSWORD=En5v0dJoVpRL
   ```

   The database user's password was provided to you when you created the project.

2. Connect with the following command:

   ```bash
   psql postgres://<user>:$PGPASSWORD@<project_id>.cloud.neon.tech:5432/main
   ```

   where:

   - `<user>` is the database user, which is found on the Neon Console **Dashboard** tab, under **Connection Details**.
   - `<project_id>` is the Neon Project ID, which is found on the Neon Console **Settings** tab, under **General Settings**.

## Connect with a password saved to a file

To connect with a password saved to a `.pgpass` password file:

1. In your terminal, run the following commands to create and configure the `.pgpass` file:

<<<<<<< HEAD
    ```bash
    touch ~/.pgpass && \
    chmod 0600 ~/.pgpass && \
    echo -e "<project_id>.cloud.neon.tech:5432:main:<user>:<password>\n$(cat ~/.pgpass)" > ~/.pgpass
    ```
    _**Note**_: If you already have a `.pgpass` file, you only need to run the `echo` command.
=======
   ```bash
   touch ~/.pgpass && \
   chmod 0600 ~/.pgpass && \
   echo -e "<project_id>.cloud.neon.tech:5432:main:<user>:<password>\n" >> ~/.pgpass
   ```

   _**Note**_: If you already have a `.pgpass` file, you only need to run the `echo` command.
>>>>>>> a0aac63e

2. Connect with the following command:

   ```bash
   psql -h <project_id>.cloud.neon.tech -U <user> main
   ```

   where:

   - `<project_id>` is the ID of the Neon project, which is found on the Neon Console **Settings** tab, under **General Settings**.
   - `<password>` is the database user's password, which is provided to you when you create a Neon project.
   - `<user>` is the database user, which is found on the Neon Console **Dashboard** tab, under **Connection Details**.

## Running queries

After establishing a connection, try running the following queries:

```sql
CREATE TABLE my_table AS SELECT now();
SELECT * FROM my_table;
```

The following result set is returned:

```sql
SELECT 1
              now
-------------------------------
 2022-09-11 23:12:15.083565+00
(1 row)
```<|MERGE_RESOLUTION|>--- conflicted
+++ resolved
@@ -102,22 +102,12 @@
 
 1. In your terminal, run the following commands to create and configure the `.pgpass` file:
 
-<<<<<<< HEAD
     ```bash
     touch ~/.pgpass && \
     chmod 0600 ~/.pgpass && \
     echo -e "<project_id>.cloud.neon.tech:5432:main:<user>:<password>\n$(cat ~/.pgpass)" > ~/.pgpass
     ```
     _**Note**_: If you already have a `.pgpass` file, you only need to run the `echo` command.
-=======
-   ```bash
-   touch ~/.pgpass && \
-   chmod 0600 ~/.pgpass && \
-   echo -e "<project_id>.cloud.neon.tech:5432:main:<user>:<password>\n" >> ~/.pgpass
-   ```
-
-   _**Note**_: If you already have a `.pgpass` file, you only need to run the `echo` command.
->>>>>>> a0aac63e
 
 2. Connect with the following command:
 
