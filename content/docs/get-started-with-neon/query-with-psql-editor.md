---
title: Query with psql
enableTableOfContents: true
redirectFrom:
  - /docs/quickstart/postgres
  - /docs/integrations/postgres
---

The following instructions require a working installation of [psql](https://www.postgresql.org/download/), an interactive terminal for working with PostgreSQL. For information about `psql`, refer to the [psql reference](https://www.postgresql.org/docs/14/app-psql.html), in the _PostgreSQL Documentation_.

_**Note**:_ A Neon Compute runs PostgreSQL, which means that any PostgreSQL application or standard utility such as `psql` is compatible with Neon. You can also use PostgreSQL client libraries and drivers to connect.

The following `psql` connection methods are described:

<<<<<<< HEAD
- [Passwordless connect with Neon's psql quick auth](#passwordless-connect-with-neons-psql-quick-auth)
- [Connecting with an exported password](#connecting-with-an-exported-password)
- [Connecting with a password saved to a file](#connecting-with-a-password-saved-to-a-file)
- [Running queries](#running-queries)
=======
- [Connect with Neon's psql passwordless auth](#connect-with-neons-psql-passwordless-auth)
- [Connect with an exported password](#connect-with-an-exported-password)
- [Connect with a password saved to a file](#connect-with-a-password-saved-to-a-file)
>>>>>>> b4eff396

After establishing a connection, you can try running some queries. For instructions, see [Running queries](#running-queries).

## Connect with Neon's psql passwordless auth

Neon's `psql` passwordless auth feature helps you quickly authenticate a connection to a Neon project.

1. In your terminal, run the following command:

   ```bash
   psql -h pg.neon.tech
   ```

   A response similar to the following is displayed:

   ```bash
   NOTICE:  Welcome to Neon!
   Authenticate by visiting:
       https://console.neon.tech/psql_session/6d32af5ef8215b62
   ```

2. In your browser, navigate to the provided link where you are asked to select an existing project or create a new project.

   - Selecting an existing project authenticates your connection to the selected project.
   - Selecting **Create new project** directs you to a **Project creation** page where you create a new project to connect to.

   After making your selection, you are directed to check the terminal. In the terminal, you are connected to the project and connection information similar to the following is displayed:

   ```bash
   NOTICE:  Connecting to database.
   psql (14.5 (Ubuntu 14.5-0ubuntu0.22.04.1))
   Type "help" for help.

   user1=>
   ```

   **_Note_**: When using _`psql` quick auth_ to connect, the `psql` prompt shows your local terminal user name instead of the database name that is shown for the other `psql` connection methods described in this topic. However, you are logged in to the default `main` database as the Neon `web_access` user, which you can verify by running this query:

   ```sql
   SELECT current_user;
    current_user
   --------------
    web_access

   SELECT current_database();
    current_database
   ------------------
    main
   ```

## Connect with an exported password

**_Warning_**: Some operating systems allow non-root users to view process environment variables when using the `ps` command. For security reasons, consider using a password file in such cases.

To connect with an exported password:

1. In your terminal, export the database user's password to the `PGPASSWORD` environment variable:

   ```bash
   export PGPASSWORD=<password>
   ```

   For example:

   ```bash
   export PGPASSWORD=En5v0dJoVpRL
   ```

   The database user's password was provided to you when you created the project.

2. Connect with the following command:

   ```bash
   psql postgres://<user>:$PGPASSWORD@<project_id>.cloud.neon.tech:5432/main
   ```

   where:

   - `<user>` is the database user, which is found on the Neon Console **Dashboard** tab, under **Connection Details**.
   - `<project_id>` is the Neon Project ID, which is found on the Neon Console **Settings** tab, under **General Settings**.

## Connect with a password saved to a file

To connect with a password saved to a `.pgpass` password file:

1. In your terminal, run the following commands to create and configure the `.pgpass` file:

    ```bash
    touch ~/.pgpass && \
    chmod 0600 ~/.pgpass && \
    echo -e "<project_id>.cloud.neon.tech:5432:main:<user>:<password>\n$(cat ~/.pgpass)" > ~/.pgpass
    ```
    _**Note**_: If you already have a `.pgpass` file, you only need to run the `echo` command.

2. Connect with the following command:

   ```bash
   psql -h <project_id>.cloud.neon.tech -U <user> main
   ```

   where:

   - `<project_id>` is the ID of the Neon project, which is found on the Neon Console **Settings** tab, under **General Settings**.
   - `<password>` is the database user's password, which is provided to you when you create a Neon project.
   - `<user>` is the database user, which is found on the Neon Console **Dashboard** tab, under **Connection Details**.

## Running queries

After establishing a connection, try running the following queries:

```sql
CREATE TABLE my_table AS SELECT now();
SELECT * FROM my_table;
```

The following result set is returned:

```sql
SELECT 1
              now
-------------------------------
 2022-09-11 23:12:15.083565+00
(1 row)
```<|MERGE_RESOLUTION|>--- conflicted
+++ resolved
@@ -12,16 +12,9 @@
 
 The following `psql` connection methods are described:
 
-<<<<<<< HEAD
-- [Passwordless connect with Neon's psql quick auth](#passwordless-connect-with-neons-psql-quick-auth)
-- [Connecting with an exported password](#connecting-with-an-exported-password)
-- [Connecting with a password saved to a file](#connecting-with-a-password-saved-to-a-file)
-- [Running queries](#running-queries)
-=======
 - [Connect with Neon's psql passwordless auth](#connect-with-neons-psql-passwordless-auth)
 - [Connect with an exported password](#connect-with-an-exported-password)
 - [Connect with a password saved to a file](#connect-with-a-password-saved-to-a-file)
->>>>>>> b4eff396
 
 After establishing a connection, you can try running some queries. For instructions, see [Running queries](#running-queries).
 
@@ -109,12 +102,13 @@
 
 1. In your terminal, run the following commands to create and configure the `.pgpass` file:
 
-    ```bash
-    touch ~/.pgpass && \
-    chmod 0600 ~/.pgpass && \
-    echo -e "<project_id>.cloud.neon.tech:5432:main:<user>:<password>\n$(cat ~/.pgpass)" > ~/.pgpass
-    ```
-    _**Note**_: If you already have a `.pgpass` file, you only need to run the `echo` command.
+   ```bash
+   touch ~/.pgpass && \
+   chmod 0600 ~/.pgpass && \
+   echo -e "<project_id>.cloud.neon.tech:5432:main:<user>:<password>\n$(cat ~/.pgpass)" > ~/.pgpass
+   ```
+
+   _**Note**_: If you already have a `.pgpass` file, you only need to run the `echo` command.
 
 2. Connect with the following command:
 
