---
title: Import data from Postgres
enableTableOfContents: true
redirectFrom:
  - /docs/cloud/tutorials
  - /docs/how-to-guides/import-an-existing-database
<<<<<<< HEAD
updatedOn: '2023-10-20T14:08:54.552Z'
=======
updatedOn: '2023-10-24T18:56:54.986Z'
>>>>>>> 072f2d81
---

This topic describes migrating data from another Postgres database to Neon using the `pg_dump` and `pg_restore` command line utilities.

Repeat the `pg_dump` and `pg_restore` process for each database you want to migrate.

## Before you begin

- Neon supports PostgreSQL 14, 15, and 16. We recommend that clients are the same version as source Postgres instance. To check the version of `pg_dump` or `pg_restore`, use the `-V` option. For example: `pg_dump -V`
- Retrieve the connection parameters or connection string for your source Postgres database. The instructions below use a [connection string](https://www.postgresql.org/docs/current/libpq-connect.html#LIBPQ-CONNSTRING), but you can use the connection format you prefer. If you are logged in to a local Postgres instance, you may only need to provide the database name. Refer to the [pg_dump](https://www.postgresql.org/docs/current/app-pgdump.html) documentation for information about connection parameters.
- Optionally, create a role in Neon to perform the restore operation. The role that performs the restore operation becomes the owner of restored database objects. For example, if you want role `sally` to own database objects, create `role` sally in Neon and perform the restore operation as `sally`.
- If you have assigned database object ownership to different roles in your source database, read [Database object ownership considerations](#database-object-ownership-considerations). You may want to add the `-O, --no-owner` option to your `pg_restore` command to avoid errors.
- Create the target database in Neon. For example, if you are migrating a database named `pagila`, create a database named `pagila` in Neon. For instructions, see [Create a database](/docs/manage/databases#create-a-database).
- Retrieve the connection string for your Neon database. You can find it in the **Connection Details** widget on the Neon **Dashboard**. It will look something like this:

   <CodeBlock shouldWrap>

   ```bash
   postgres://[user]:[password]@[neon_hostname]/[dbname]
   ```

   </CodeBlock>

- Consider running a test migration first to ensure your actual migration goes smoothly. See [Run a test migration](#run-a-test-migration).
- If your database is small, you can pipe `pg_dump` output directly to `pg_restore` to save time. See [Pipe pg_dump to pg_restore](#pipe-pg_dump-to-pg_restore).

## Export data with pg_dump

Export your data from the source database with `pg_dump`:

<CodeBlock shouldWrap>

```bash
pg_dump -Fc -v -d <source_database_connection_string> -f <dump_file_name> 
```

</CodeBlock>

The `pg_dump` command above includes these arguments:

- `-Fc`: Sends the output to a custom-format archive suitable for input into `pg_restore`.
- `-v`: Runs `pg_dump` in verbose mode, allowing you to monitor what happens during the dump operation.
- `-d`: Specifies the source database name or [connection string](https://www.postgresql.org/docs/current/libpq-connect.html#LIBPQ-CONNSTRING).
- `-f`: The dump file name. It can be any name you choose (`mydumpfile.bak`, for example).

For more command options, see [Advanced pg_dump and pg_restore options](#advanced-pg_dump-and-pg_restore-options).

## Restore data to Neon with pg_restore

Restore your data to the target database in Neon with `pg_restore`.

<Admonition type="note">
If you assigned database object ownership to different roles in your source database, consider adding the `-O, --no-owner` option to your `pg_restore` command to avoid errors. See [Database object ownership considerations](#database-object-ownership-considerations).
</Admonition>

<CodeBlock shouldWrap>

```bash
pg_restore -v -d <neon_database_connection_string> <dump_file_name>
```

</CodeBlock>

The example above includes these arguments:

- `-v`: Runs `pg_restore` in verbose mode, allowing you to monitor what happens during the restore operation.
- `-d`: Specifies the Neon database to connect to. The value is a Neon database connection string. See [Before you begin](#before-you-begin).
- `<dump_file_name>` is the name of the dump file you created with `pg_dump`.

For more command options, see [Advanced pg_dump and pg_restore options](#advanced-pg_dump-and-pg_restore-options).

## pg_dump and pg_restore example

The following example shows how data from a `pagila` source database is dumped and restored to a `pagila` database in Neon using the commands described in the previous sections. (A database named `pagila` was created in Neon prior to running the restore operation.)

<CodeBlock shouldWrap>

```bash
~$ cd mydump
~/mydump$ pg_dump -Fc -v -d postgres://[user]:[password]@[neon_hostname]/pagila -f mydumpfile.bak 

~/mydump$ ls
mydumpfile.bak

~/mydump$ pg_restore -v -d postgres://[user]:[password]@[neon_hostname]/pagila mydumpfile.bak
```

</CodeBlock>

## Pipe pg_dump to pg_restore

For small databases, the standard output of `pg_dump` can be piped directly into a `pg_restore` command to minimize migration downtime:

```bash
pg_dump [args] | pg_restore [args]
```

For example:

<CodeBlock shouldWrap>

```bash
pg_dump -Fc -v -d <source_database_connection_string> | pg_restore -v -d <neon-database-connection-string>
```

</CodeBlock>

Piping is not recommended for large databases, as it is susceptible to failures during lengthy migration operations.

When piping `pg_dump` output directly to `pg_restore`, the custom output format (`-Fc`) is most efficient. The directory format (`-Fd`) format cannot be piped to `pg_restore`.

## Post-migration steps

After migrating your data, update your applications to connect to your new database in Neon. You will need the database connection string that you used in your `pg_restore` command. If you run into any problems, see [Connect from any application](/docs/connect/connect-from-any-app). After connecting your applications, test them thoroughly to ensure they function correctly with your new database.

## Database object ownership considerations

Roles created in the Neon console, including the default role created with your Neon project, are automatically granted membership in the [neon_superuser](/docs/manage/roles#neon_superuser) role. This role can create roles and databases, select from all tables and views, and insert, update, or delete data in all tables. However, the `neon_superuser` is not a PostgreSQL `superuser`. It cannot run `ALTER OWNER` statements to grant ownership of database objects. As a result, if you granted ownership of database objects in your source database to different roles, your dump file will contain `ALTER OWNER` statements, and those statements will cause non-fatal errors when you restore data to your Neon database.

<Admonition type="note">
Regardless of `ALTER OWNER` statement errors, a restore operation still succeeds because assigning ownership is not necessary for the data itself to be restored. The restore operation will still create tables, import data, and create other objects.
</Admonition>

To avoid the non-fatal errors, you can ignore database object ownership statements when restoring data by specifying the `-O, --no-owner` option in your `pg_restore` command:

<CodeBlock shouldWrap>

```bash
pg_restore -v -O -d postgres://[user]:[password]@[neon_hostname]/pagila mydumpfile.bak 
```

</CodeBlock>

The Neon role performing the restore operation becomes the owner of all database objects.

## Advanced pg_dump and pg_restore options

The `pg_dump` and `pg_restore` commands provide numerous advanced options, some of which are described below. Full descriptions and more options are found in the PostgreSQL [pg_dump](https://www.postgresql.org/docs/current/app-pgdump.html) and [pg_restore](https://www.postgresql.org/docs/current/app-pgrestore.html) documentation.

### pg_dump options

- `-Z`: Defines the compression level to use when using a compressible format. 0 means no compression, while 9 means maximum compression. In general, we recommend a setting of 1. A higher compression level slows the dump and restore process but also uses less disk space.
- `--lock-wait-timeout=20s`: Error out early in the dump process instead of waiting for an unknown amount of time if there is lock contention.
Do not wait forever to acquire shared table locks at the beginning of the dump. Instead fail if unable to lock a table within the specified timeout.`
- `-j <njobs>`: Consider this option for large databases to dump tables in parallel. Set `<njobs>` to the number of available CPUs. Refer to the [pg_dump](https://www.postgresql.org/docs/current/app-pgdump.html) documentation for more information. In Neon, this option only make sense for Neon Pro Plan users who can configure computes with >1 vCPU.
- `--no-blobs`: Excludes large objects from your dump. See [Data migration notes](#data-migration-notes).

### pg_restore options

- `-c --if-exists`: Drop database objects before creating them if they already exist. If you had a failed migration, you can use these options to drop objects created by the previous migration to avoid errors when retrying the migration.
- `-j <njobs>`: Consider this option for large databases to run the restore process in parallel. Set `<njobs>` to the number of available vCPUs. Refer to the [pg_dump](https://www.postgresql.org/docs/current/app-pgdump.html) documentation for more information. In Neon, this option only makes sense for Neon Pro Plan users who can configure computes with >1 vCPU. It cannot be used together with `--single-transaction`.
- `--single-transaction`: Forces the operation to run as an atomic transaction, which ensures that no data is left behind when a restore operation fails. Retrying an import operation after a failed attempt that leaves data behind may result in "duplicate key value" errors.
- `--no-tablespaces`: Do not output commands to select tablespaces. See [Data migration notes](#data-migration-notes).
- `-t <table_name>`: Allows you to restore individual tables from a custom-format database dump. Individual tables can also be imported from a CSV file. See [Import from CSV](/docs/import/import-from-csv).

## Run a test migration

It is recommended that you run a test migration before migrating your production database. Make sure you can successfully migrate data to the new database and connect to it. Before starting the actual migration, create a database dump and address any issues that show up. In Neon, you can quickly create a test database, obtain the connection string, and delete the database when you are finished with it. See [Create a database](/docs/manage/databases#create-a-database).

## Other migration options

This section discusses migration options other than `pg_dump` and `pg_restore`.

### Postgres GUI clients

Some Postgres clients offer backup and restore capabilities. These include [pgAdmin](https://www.pgadmin.org/docs/pgadmin4/latest/backup_and_restore.html) and [phppgadmin](https://github.com/phppgadmin/phppgadmin/releases), among others. We have not tested migrations using these clients, but if you are uncomfortable using command-line utilities, they may provide an alternative.

### Table-level data migration

Table-level data migration (using CSV files, for example) does not preserve database schemas, constraints, indexes, types, or other database features. You will have to create these separately. Table-level migration is simple but could result in significant downtime depending on the size of your data and the number of tables. For instructions, see [Import data from CSV](/docs/import/import-from-csv).

## Data migration notes

- You can load data using the `psql` utility, but it only supports plain-text SQL dumps, which you should only consider for small datasets or specific use cases. To create a plain-text SQL dump with `pg_dump` utility, leave out the `-F` format option. Plain-text SQL is the default `pg_dump` output format.
- `pg_dumpall` is not supported.
- `pg_dump` with the `-C, --create` option is not supported.
- Some PostgreSQL features, such as tablespaces and large objects, which require access to the local file system are not supported by Neon. To exclude selecting tablespaces, specify the `--no-tablespaces` option with `pg_restore`. To exclude large objects, specify the `--no-blobs` option with `pg_dump`.

## Reference

For information about the Postgres client utilities referred to in this topic, refer to the following topics in the Postgres documentation:

- [pg_dump](https://www.postgresql.org/docs/current/app-pgdump.html)
- [pg_restore](https://www.postgresql.org/docs/current/app-pgrestore.html)
- [psql](https://www.postgresql.org/docs/current/app-psql.html)

## Need help?

Join the [Neon community forum](https://community.neon.tech/) to ask questions or see what others are doing with Neon. [Neon Pro Plan](/docs/introduction/pro-plan) users can open a support ticket from the console. For more detail, see [Getting Support](/docs/introduction/support).<|MERGE_RESOLUTION|>--- conflicted
+++ resolved
@@ -4,11 +4,7 @@
 redirectFrom:
   - /docs/cloud/tutorials
   - /docs/how-to-guides/import-an-existing-database
-<<<<<<< HEAD
-updatedOn: '2023-10-20T14:08:54.552Z'
-=======
 updatedOn: '2023-10-24T18:56:54.986Z'
->>>>>>> 072f2d81
 ---
 
 This topic describes migrating data from another Postgres database to Neon using the `pg_dump` and `pg_restore` command line utilities.
