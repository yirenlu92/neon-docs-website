--- conflicted
+++ resolved
@@ -27,11 +27,7 @@
 
 ## pg_dump with psql
 
-<<<<<<< HEAD
 This section describes using the `pg_dump` utility to dump data from an existing PostgreSQL database in plain SQL format and import it into Neon using `psql`.
-=======
-This section describes using the `pg_dump` utility to dump data from an existing Postgres database and import it into Neon using `psql`.
->>>>>>> 930eb105
 
 <Admonition type="note">
 If you have multiple databases to import, each database must be imported separately.
@@ -86,11 +82,7 @@
 
 ## pg_dump with pg_restore
 
-<<<<<<< HEAD
 This section describes using the `pg_dump` utility to dump data from an existing PostgreSQL database in a PostgreSQL custom format and import it into your Neon database using `pg_restore` .
-=======
-This section describes using the `pg_dump` utility to dump data from an existing Postgres database and import it into your Neon database using `pg_restore` .
->>>>>>> 930eb105
 
 1. Start by retrieving the connection strings for the existing Postgres database and your Neon database.
 
@@ -214,16 +206,9 @@
 
 When importing a database, be aware of the following:
 
-<<<<<<< HEAD
 - The `psql` utility only supports plain SQL dumps. If you import a database from an archive that is not in plain-text format, you must use the `pg_restore` utility instead of `psql`.
 - `pg_dumpall` and `pg_dump` with the `-C` option are not supported.
 - Some PostgreSQL features that require access to the local file system are not supported by Neon. For example, tablespaces and large objects are not supported. Please take this into account when importing a database into to Neon. When importing from a plain-text `.sql` script, you can specify the `--no-tablespaces` option to exclude commands that select tablespaces. The `--no-tablespaces` option is ignored when creating an archive (non-text) output file using `pg_dump`. For custom-format archive files, you can specify the `--no-tablespaces` option when you call `pg_restore`. To exclude large objects from your dump, use the `--no-blobs` option with `pg_dump`.
-=======
-- If you import a database from an archive using `pg_dump` that is not in plain-text format, you must use the `pg_restore` utility instead of `psql` to restore the database. The `psql` utility only supports plain SQL dumps.
-- Currently, Neon only supports database creation via the Neon Console, so you cannot use `pg_dumpall` or `pg_dump` with the `-C` option.
-- Because `pg_dump` dumps a single database, it does not include information about roles stored in the global `pg_authid` catalog. Also, Neon does not support creating roles using `psql`. You can only create roles using the Neon Console. If you do not create roles in Neon before importing a database that has roles, you will receive "role does not exist" errors during the import operation. You can ignore these errors if they occur. They do not prevent data from being imported.
-- Some Postgres features that require access to the local file system are not supported by Neon. For example, tablespaces and large objects are not supported. Please take this into account when importing a database into to Neon. When importing from a plain-text `.sql` script, you can specify the `--no-tablespaces` option to exclude commands that select tablespaces. The `--no-tablespaces` option is ignored when creating an archive (non-text) output file using `pg_dump`. For custom-format archive files, you can specify the `--no-tablespaces` option when you call `pg_restore`. To exclude large objects from your dump, use the `--no-blobs` option with `pg_dump`.
->>>>>>> 930eb105
 - You can import individual tables from a custom-format database dump using the `-t <table_name>` option with `pg_restore`. Individual tables can also be imported from a CSV file. See [Import from CSV](/docs/import/import-from-csv).
 
 For information about the commands referred to in this topic, refer to the following topics in the Postgres documentation:
