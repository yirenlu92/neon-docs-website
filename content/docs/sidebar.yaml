- title: Introduction
  slug: introduction
  items:
    - title: What is Neon?
      slug: introduction/about
    - title: Neon roadmap
      slug: introduction/roadmap
    - title: Neon architecture
      slug: introduction/architecture-overview
    - title: Compute lifecycle
      slug: introduction/compute-lifecycle
    - title: Branching
      slug: introduction/branching
    - title: Autoscaling
      slug: introduction/autoscaling
    - title: Read replicas
      slug: introduction/read-replicas
    - title: Regions
      slug: introduction/regions
    - title: Plans
      items:
        - title: Overview
          slug: introduction/plans
        - title: Free
          slug: introduction/free-tier
        - title: Pro
          slug: introduction/pro-plan
        - title: Custom
          slug: introduction/custom-plan
    - title: Billing
      items:
        - title: Billing metrics
          slug: introduction/billing
        - title: Manage billing
          slug: introduction/manage-billing
    - title: Support
      slug: introduction/support
    - title: Status
      slug: introduction/status
- title: Get started
  items:
    - title: Sign up
      slug: get-started-with-neon/signing-up
    - title: Create your first project
      slug: get-started-with-neon/setting-up-a-project
    - title: Query with Neon's SQL Editor
      slug: get-started-with-neon/query-with-neon-sql-editor
- title: Tutorial
  slug: tutorial/neon-tutorial
  items:
    - title: Set up a Neon project and add data
      slug: tutorial/project-setup
    - title: Recover lost data with branching
      slug: tutorial/data-recovery
    - title: Test queries with branching
      slug: tutorial/test-queries
- title: Connect
  items:
    - title: Connect from any application
      slug: connect/connect-from-any-app
    - title: Connect a GUI application
      slug: connect/connect-postgres-gui
    - title: Passwordless auth
      slug: connect/passwordless-connect
    - title: Connect with psql
      slug: connect/query-with-psql-editor
    - title: Connect with pgcli
      slug: connect/connect-pgcli
    - title: Connect securely
      slug: connect/connect-securely
    - title: Connection pooling
      slug: connect/connection-pooling
    - title: Connection issues
      items:
        - title: Connection errors
          slug: connect/connection-errors
        - title: Latency and timeouts
          slug: connect/connection-latency
- title: Manage
  items:
    - title: Overview
      slug: manage/overview
    - title: API keys
      slug: manage/api-keys
    - title: Projects
      slug: manage/projects
    - title: Branches
      slug: manage/branches
    - title: Computes
      slug: manage/endpoints
    - title: Roles
      slug: manage/roles
    - title: Databases
      slug: manage/databases
    - title: Integrations
      slug: manage/integrations
    - title: Operations
      slug: manage/operations
- title: Guides
  items:
    - title: Neon features
      items: 
<<<<<<< HEAD
        - title: Autoscaling
          slug: guides/autoscaling-guide
        - title: Manage roles and databases with SQL
          slug: guides/manage-database-access
        - title: Read replicas
          slug: guides/read-replica-guide
=======
>>>>>>> 746cef19
        - title: Branching
          items: 
            - title: Point-in-time restore
              slug: guides/branching-pitr
            - title: Branching with the CLI
              slug: guides/branching-neon-cli
            - title: Branching with the API
              slug: guides/branching-neon-api
            - title: Branching with GitHub Actions
              slug: guides/branching-github-actions
        - title: Project sharing
          slug: guides/project-sharing-guide
        - title: Read replicas
          slug: guides/read-replica-guide
        - title: Manage roles and databases with SQL
          slug: guides/manage-database-access

    - title: Languages
      items:
        - title: Elixir
          slug: guides/elixir-ecto
        - title: Go
          slug: guides/go
          ariaLabel: Connect a Go application to Neon
        - title: Java
          slug: guides/java
        - title: PHP
          items:
            - title: Laravel
              slug: guides/laravel
            - title: Symfony
              slug: guides/symfony
        - title: Python
          items:
            - title: Django
              slug: guides/django
            - title: Psycopg 
              slug: guides/python
            - title: SQL Alchemy
              slug: guides/sqlalchemy
        - title: Rust
          slug: guides/rust
        - title: Javascript
          items:
            - title: Next.js
              slug: guides/nextjs
            - title: Node.js
              slug: guides/node
            - title: Prisma
              items:
                - title: Connect from Prisma
                  slug: guides/prisma
                - title: Use Prisma Migrate With Neon
                  slug: guides/prisma-migrate
    - title: Backend-as-a-service
      items:
        - title: Exograph
          slug: guides/exograph
        - title: Grafbase
          slug: guides/grafbase
        - title: Hasura
          slug: guides/hasura
        - title: StepZen
          slug: guides/stepzen
        - title: WunderGraph
          slug: guides/wundergraph
    - title: Serverless
      items:
        - title: Neon serverless driver
          slug: serverless/serverless-driver
        - title: AWS Lambda
          slug: guides/aws-lambda
    - title: Caching
      items:
        - title: PolyScale
          slug: guides/polyscale
    - title: Deployment platforms
      items:
        - title: Koyeb
          slug: guides/koyeb
        - title: Vercel
          items:
            - title: Overview
              slug: guides/vercel-overview
            - title: Vercel Postgres
              slug: guides/vercel-postgres
            - title: Neon Vercel Integration
              slug: guides/vercel
            - title: Connect manually
              slug: guides/vercel-manual
    - title: OAuth
      slug: guides/oauth-integration
- title: Extensions
  items:
    - title: Supported extensions
      slug: extensions/pg-extensions
    - title: neon_utils
      slug: extensions/neon-utils
    - title: pg_embedding
      slug: extensions/pg_embedding
    - title: pg_tiktoken
      slug: extensions/pg_tiktoken
    - title: pgvector
      slug: extensions/pgvector
- title: Import data
  items:
    - title: Import from PostgreSQL
      slug: import/import-from-postgres
    - title: Import from Heroku
      slug: import/import-from-heroku
    - title: Import from CSV
      slug: import/import-from-csv
    - title: Import from a Neon project
      slug: import/import-from-neon
- title: Security
  slug: security/security-overview
- title: Reference
  items:
    - title: Neon CLI
      slug: reference/neon-cli
      items:
        - title: Install and connect
          slug: reference/cli-install
        - title: auth
          slug: reference/cli-auth
        - title: me
          slug: reference/cli-me
        - title: projects
          slug: reference/cli-projects
        - title: branches
          slug: reference/cli-branches
        - title: databases
          slug: reference/cli-databases
        - title: roles
          slug: reference/cli-roles
        - title: operations
          slug: reference/cli-operations
        - title: connection-string
          slug: reference/cli-connection-string
        - title: completion
          slug: reference/cli-completion
    - title: SDKs
      slug: reference/sdk
    - title: Glossary
      slug: reference/glossary
    - title: PostgreSQL Compatibility
      slug: reference/compatibility<|MERGE_RESOLUTION|>--- conflicted
+++ resolved
@@ -100,15 +100,8 @@
   items:
     - title: Neon features
       items: 
-<<<<<<< HEAD
         - title: Autoscaling
           slug: guides/autoscaling-guide
-        - title: Manage roles and databases with SQL
-          slug: guides/manage-database-access
-        - title: Read replicas
-          slug: guides/read-replica-guide
-=======
->>>>>>> 746cef19
         - title: Branching
           items: 
             - title: Point-in-time restore
@@ -125,7 +118,6 @@
           slug: guides/read-replica-guide
         - title: Manage roles and databases with SQL
           slug: guides/manage-database-access
-
     - title: Languages
       items:
         - title: Elixir
