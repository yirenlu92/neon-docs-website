- title: Introduction
  slug: introduction
  items:
    - title: What is Neon?
      slug: introduction/about
    - title: Neon roadmap
      slug: introduction/roadmap
    - title: Neon architecture
      items: 
        - title: Overview
          slug: introduction/architecture-overview
        - title: Compute lifecycle
          slug: introduction/compute-lifecycle
    - title: Features
      items:
        - title: Autoscaling
          slug: introduction/autoscaling
        - title: Autosuspend
          slug: introduction/auto-suspend
        - title: Branching
          slug: introduction/branching
        - title: Point-in-time restore
          slug: introduction/point-in-time-restore
        - title: Read replicas
          slug: introduction/read-replicas
        - title: Logical replication
          slug: introduction/logical-replication
        - title: IP Allow
          slug: introduction/ip-allow
    - title: Regions
      slug: introduction/regions
    - title: Plans
      items:
        - title: Overview
          slug: introduction/plans
        - title: Free
          slug: introduction/free-tier
        - title: Pro
          slug: introduction/pro-plan
        - title: Custom
          slug: introduction/custom-plan
    - title: Billing
      slug: introduction/about-billing
      items:
        - title: Billing overview
          slug: introduction/billing-overview
        - title: Pricing calculators
          slug: introduction/billing-calculators
        - title: Billing metrics
          slug: introduction/billing
        - title: Billing rates
          slug: introduction/billing-rates
        - title: Manage billing
          slug: introduction/manage-billing
        - title: Sample billing
          slug: introduction/billing-sample
    - title: Support
      slug: introduction/support
    - title: Status
      slug: introduction/status
- title: Get started
  items:
    - title: Sign up
      slug: get-started-with-neon/signing-up
    - title: Query with Neon's SQL Editor
      slug: get-started-with-neon/query-with-neon-sql-editor
- title: Connect
  slug: connect/connect-intro
  items:
    - title: Connect from any application
      slug: connect/connect-from-any-app
    - title: Connect a GUI application
      slug: connect/connect-postgres-gui
    - title: Passwordless auth
      slug: connect/passwordless-connect
    - title: Connect with psql
      slug: connect/query-with-psql-editor
    - title: Connect with pgcli
      slug: connect/connect-pgcli
    - title: Connect securely
      slug: connect/connect-securely
    - title: Connection pooling
      slug: connect/connection-pooling
    - title: Connection issues
      items:
        - title: Connection errors
          slug: connect/connection-errors
        - title: Latency and timeouts
          slug: connect/connection-latency
- title: Manage
  items:
    - title: Overview
      slug: manage/overview
    - title: API keys
      slug: manage/api-keys
    - title: Projects
      slug: manage/projects
    - title: Branches
      slug: manage/branches
    - title: Computes
      slug: manage/endpoints
    - title: Roles
      slug: manage/roles
    - title: Databases
      slug: manage/databases
    - title: Integrations
      slug: manage/integrations
    - title: Operations
      slug: manage/operations
    - title: Access
      items: 
         - title: Project access
           slug: manage/project-access
         - title: Database access
           slug: manage/database-access
    - title: Backups
      slug: manage/backups
    - title: Logical replication
      items:
         - title: Concepts
           slug: guides/logical-replication-concepts
         - title: Manage
           slug: guides/logical-replication-neon
- title: Guides
  slug: guides/guides-intro
  items:
    - title: Neon
      items: 
        - title: Autoscaling
          slug: guides/autoscaling-guide
        - title: Autosuspend
          slug: guides/auto-suspend-guide
        - title: Branching
          slug: guides/branching-intro
          items: 
            - title: Branching — Point-in-time restore
              slug: guides/branching-pitr
            - title: Branching — Testing queries
              slug: guides/branching-test-queries
            - title: Branching with the CLI
              slug: guides/branching-neon-cli
            - title: Branching with the API
              slug: guides/branching-neon-api
            - title: Branching with GitHub Actions
              slug: guides/branching-github-actions
            - title: Refresh a branch with the Neon API
              slug: guides/branch-refresh
            - title: Promote a branch with the Neon API
              slug: guides/branch-promote
        - title: Logical replication
          slug: guides/logical-replication-guide
          items:
            - title: Airbyte
              slug: guides/logical-replication-airbyte
            - title: Fivetran
              slug: guides/logical-replication-fivetran
            - title: Kafka (Confluent)
              slug: guides/logical-replication-kafka-confluent
            - title: Materialize
              slug: guides/logical-replication-materialize
            - title: Postgres
              slug: guides/logical-replication-postgres
        - title: Project sharing
          slug: guides/project-sharing-guide
        - title: Read replicas
          items:
            - title: Working with read replicas
              slug: guides/read-replica-guide
            - title: Data analysis and reporting
              slug: guides/read-replica-data-analysis
            - title: Use read replicas with Prisma
              slug: guides/read-replica-prisma    
    - title: Frameworks
      items:
        - title: Next.js
          slug: guides/nextjs
        - title: Astro
          slug: guides/astro
        - title: Remix
          slug: guides/remix
        - title: Ruby on Rails
          slug: guides/ruby-on-rails
    - title: Languages
      items:
        - title: Elixir
          slug: guides/elixir-ecto
        - title: Go
          slug: guides/go
          ariaLabel: Connect a Go application to Neon
        - title: Java
          items:
            - title: Quarkus (JDBC)
              slug: guides/quarkus-jdbc
            - title: Quarkus (Reactive)
              slug: guides/quarkus-reactive
            - title: JDBC
              slug: guides/java
        - title: Javascript
          items:
            - title: Node.js
              slug: guides/node
            - title: Prisma
              slug: guides/prisma
        - title: PHP
          items:
            - title: Laravel
              slug: guides/laravel
            - title: Symfony
              slug: guides/symfony
        - title: Python
          items:
            - title: Django
              slug: guides/django
            - title: Psycopg 
              slug: guides/python
            - title: SQL Alchemy
              slug: guides/sqlalchemy
        - title: Rust
          slug: guides/rust
    - title: Backend-as-a-service
      items:
        - title: Exograph
          slug: guides/exograph
        - title: FerretDB
          slug: guides/ferretdb
        - title: Grafbase
          slug: guides/grafbase
        - title: Hasura
          slug: guides/hasura
        - title: StepZen
          slug: guides/stepzen
        - title: WunderGraph
          slug: guides/wundergraph
    - title: Schema migration
      items:
        - title: Flyway
          items:
            - title: Get started
              slug: guides/flyway  
            - title: Manage multiple environments
              slug: guides/flyway-multiple-environments 
        - title: Liquibase
          items:
             - title: Get started
               slug: guides/liquibase
             - title: Developer workflow
               slug: guides/liquibase-workflow
    - title: Serverless
      items:
        - title: Neon serverless driver
          slug: serverless/serverless-driver
        - title: AWS Lambda
          slug: guides/aws-lambda
    - title: Caching
      items:
        - title: PolyScale integration
          slug: guides/polyscale-integration
        - title: PolyScale manual setup
          slug: guides/polyscale
    - title: Deployment platforms
      items:
        - title: Koyeb
          slug: guides/koyeb
        - title: Vercel
          items:
            - title: Overview
              slug: guides/vercel-overview
            - title: Vercel Postgres
              slug: guides/vercel-postgres
            - title: Neon Vercel Integration
              slug: guides/vercel
            - title: Connect manually
              slug: guides/vercel-manual
    - title: For Partners
      slug: guides/partner-intro
      items: 
        - title: OAuth
          slug: guides/oauth-integration
        - title: Manage billing with quotas
          slug: guides/partner-billing
- title: AI & embeddings
  items:
    - title: Introduction
      slug: ai/ai-intro
    - title: AI concepts
      slug: ai/ai-concepts
    - title: Scale with Neon
      slug: ai/ai-scale-with-neon
    - title: AI tools
      items:
        - title: Google Colab
          slug: ai/ai-google-colab
- title: Postgres guides
  items:
    - title: Extensions
      items:
        - title: Supported extensions
          slug: extensions/pg-extensions
        - title: neon
          slug: extensions/neon
        - title: neon_utils
          slug: extensions/neon-utils       
        - title: pgvector
          slug: extensions/pgvector
        - title: pg_tiktoken
          slug: extensions/pg_tiktoken
        - title: timescaledb
          slug: extensions/timescaledb
    - title: Functions
      items:
        - title: json_array_elements
          slug: functions/json_array_elements
        - title: json_build_object
          slug: functions/json_build_object
        - title: json_extract_path
          slug: functions/json_extract_path
<<<<<<< HEAD
        - title: array_to_json
          slug: functions/array_to_json
=======
    - title: Compatibility
      slug: reference/compatibility
>>>>>>> beda2113
- title: Import data
  slug: import/import-intro
  items:
    - title: Import from Postgres
      slug: import/import-from-postgres
    - title: Import from a Neon project
      slug: import/import-from-neon
    - title: Import from CSV
      slug: import/import-from-csv
    - title: Import from Heroku
      slug: import/import-from-heroku
    - title: Migrate data with AWS DMS
      slug: import/migrate-aws-dms
    - title: Sample data
      slug: import/import-sample-data
- title: Security
  items:
    - title: Security overview
      slug: security/security-overview
    - title: Security reporting
      slug: security/security-reporting
    - title: SOC 2 compliance
      slug: security/soc2-compliance
- title: Reference
  items:
    - title: Neon CLI
      slug: reference/neon-cli
      items:
        - title: Install and connect
          slug: reference/cli-install
        - title: auth
          slug: reference/cli-auth
        - title: me
          slug: reference/cli-me
        - title: projects
          slug: reference/cli-projects
        - title: ip-allow
          slug: reference/cli-ip-allow
        - title: branches
          slug: reference/cli-branches
        - title: databases
          slug: reference/cli-databases
        - title: roles
          slug: reference/cli-roles
        - title: operations
          slug: reference/cli-operations
        - title: connection-string
          slug: reference/cli-connection-string
        - title: set-context
          slug: reference/cli-set-context
        - title: completion
          slug: reference/cli-completion
    - title: SDKs
      slug: reference/sdk
    - title: Glossary
      slug: reference/glossary
- title: Community
  slug: community/community-intro
  items:
    - title: Docs Contribution Guide
      slug: community/contribution-guide<|MERGE_RESOLUTION|>--- conflicted
+++ resolved
@@ -314,13 +314,10 @@
           slug: functions/json_build_object
         - title: json_extract_path
           slug: functions/json_extract_path
-<<<<<<< HEAD
         - title: array_to_json
           slug: functions/array_to_json
-=======
     - title: Compatibility
       slug: reference/compatibility
->>>>>>> beda2113
 - title: Import data
   slug: import/import-intro
   items:
