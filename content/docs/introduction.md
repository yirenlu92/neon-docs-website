--- conflicted
+++ resolved
@@ -106,10 +106,6 @@
 
 ## Join the community
 
-<<<<<<< HEAD
 If you have questions about Neon or Postgres, reach out to Neon community members and developers on our [Discord Server](https://discord.com/invite/92vNTzKDGp).
-=======
-If you have questions about Neon or Postgres, reach out to Neon community members and developers in the [Neon Discord Server](/discord).
->>>>>>> 3402d5bf
 
 <CommunityBanner buttonText="Join server" buttonUrl="https://discord.gg/92vNTzKDGp" logo="discord">Welcome to the Neon Discord Server!</CommunityBanner>