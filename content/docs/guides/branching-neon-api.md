--- conflicted
+++ resolved
@@ -2,11 +2,7 @@
 title: Branching with the Neon API
 subtitle: Learn how to create and delete branches with the Neon API
 enableTableOfContents: true
-<<<<<<< HEAD
-updatedOn: '2023-10-20T14:08:54.540Z'
-=======
 updatedOn: '2023-11-24T11:25:06.749Z'
->>>>>>> c85868d5
 ---
 The examples in this guide demonstrate creating, viewing, and deleting branches using the Neon API. For other branch-related API methods, refer to the [Neon API reference](https://api-docs.neon.tech/reference/getting-started-with-neon-api).
 
