---
title: Connect a Go application to Neon
subtitle: Set up a Neon project in seconds and connect from a Go application
enableTableOfContents: true
redirectFrom:
  - /docs/quickstart/go
  - /docs/integrations/go
<<<<<<< HEAD
updatedOn: '2023-10-20T14:08:54.542Z'
=======
updatedOn: '2023-11-24T11:25:06.751Z'
>>>>>>> c85868d5
---

To connect to Neon from a Go application:

1. [Create a Neon project](#create-a-neon-project)
2. [Configure Go project connection settings](#configure-go-application-connection-settings)

## Create a Neon project

If you do not have one already, create a Neon project. Save your connection details including your password. They are required when defining connection settings.

To create a Neon project:

1. Navigate to the [Projects](https://console.neon.tech/app/projects) page in the Neon Console.
2. Click **New Project**.
3. Specify your project settings and click **Create Project**.

## Configure Go application connection settings

Connecting to Neon requires configuring connection settings in your Go project's `.go` file.

<Admonition type="note">
Neon is fully compatible with the `sql/db` package and common Postgres drivers, such as `lib/pq` and `pgx`.
</Admonition>

Specify the connection settings in your `.go` file, as shown in the following example:

```go
package main

import (
    "database/sql"
    "fmt"

    _ "github.com/lib/pq"
)

func main() {
    connStr := "postgres://[user]:[password]@[neon_hostname]/[dbname]?sslmode=require"
    db, err := sql.Open("postgres", connStr)
    if err != nil {
        panic(err)
    }
    defer db.Close()
    
    var version string
    if err := db.QueryRow("select version()").Scan(&version); err != nil {
        panic(err)
    }

    fmt.Printf("version=%s\n", version)
}
```


You can find all of the connection details listed above in the **Connection Details** widget on the Neon **Dashboard**. For more information, see [Connect from any application](/docs/connect/connect-from-any-app).

<NeedHelp/><|MERGE_RESOLUTION|>--- conflicted
+++ resolved
@@ -5,11 +5,7 @@
 redirectFrom:
   - /docs/quickstart/go
   - /docs/integrations/go
-<<<<<<< HEAD
-updatedOn: '2023-10-20T14:08:54.542Z'
-=======
 updatedOn: '2023-11-24T11:25:06.751Z'
->>>>>>> c85868d5
 ---
 
 To connect to Neon from a Go application:
