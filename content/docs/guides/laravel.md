--- conflicted
+++ resolved
@@ -2,11 +2,7 @@
 title: Connect from Laravel to Neon
 subtitle: Set up a Neon project in seconds and connect from a Laravel application
 enableTableOfContents: true
-<<<<<<< HEAD
-updatedOn: '2023-10-20T14:08:54.545Z'
-=======
 updatedOn: '2023-11-24T11:25:06.753Z'
->>>>>>> c85868d5
 ---
 
 Laravel is a web application framework with expressive, elegant syntax. Connecting to Neon from Laravel is the same as connecting to a standalone Postgres installation from Laravel. Only the connection details differ.
