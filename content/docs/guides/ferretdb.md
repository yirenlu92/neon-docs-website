--- conflicted
+++ resolved
@@ -2,12 +2,7 @@
 title: Use FerretDB with Neon
 subtitle: Add MongoDB compatibility to your Neon database with FerretDB
 enableTableOfContents: true
-<<<<<<< HEAD
 isDraft: false
-=======
-isDraft: true
-updatedOn: '2024-01-16T13:22:54.262Z'
->>>>>>> 0c2ed11a
 ---
 
 FerretDB is an open source document database that adds MongoDB compatibility to other databases, including Postgres. By using FerretDB, developers can access familiar MongoDB features and tools using the same syntax and commands for many of their use cases.
