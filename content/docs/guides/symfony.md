---
title: Connect from Symfony with Doctrine to Neon
subtitle: Set up a Neon project in seconds and connect from Symfony with Doctrine
enableTableOfContents: true
redirectFrom:
  - /docs/quickstart/symfony
  - /docs/integrations/symfony
<<<<<<< HEAD
updatedOn: '2023-10-20T14:08:54.550Z'
=======
updatedOn: '2023-11-24T11:25:06.756Z'
>>>>>>> c85868d5
---

Symfony is a free and open-source PHP web application framework. Symfony uses the Doctrine library for database access. Connecting to Neon from Symfony with Doctrine is the same as connecting to a standalone Postgres installation from Symfony with Doctrine. Only the connection details differ.

To connect to Neon from Symfony with Doctrine:

1. [Create a Neon Project](#create-a-neon-project)
2. [Configure the connection](#configure-the-connection)

## Create a Neon project

If you do not have one already, create a Neon project. Save your connection details including your password. They are required when defining connection settings.

1. Navigate to the [Projects](https://console.neon.tech/app/projects) page in the Neon Console.
2. Click **New Project**.
3. Specify your project settings and click **Create Project**.

## Configure the connection

In your `.env` file, set the `DATABASE_URL` to the Neon project connection string that you copied in the previous step.

```shell
DATABASE_URL="postgres://[user]:[password]@[neon_hostname]/[dbname]?charset=utf8&sslmode=require"
```


You can find all of the connection details listed above in the **Connection Details** widget on the Neon **Dashboard**. For more information, see [Connect from any application](/docs/connect/connect-from-any-app).

<NeedHelp/><|MERGE_RESOLUTION|>--- conflicted
+++ resolved
@@ -5,11 +5,7 @@
 redirectFrom:
   - /docs/quickstart/symfony
   - /docs/integrations/symfony
-<<<<<<< HEAD
-updatedOn: '2023-10-20T14:08:54.550Z'
-=======
 updatedOn: '2023-11-24T11:25:06.756Z'
->>>>>>> c85868d5
 ---
 
 Symfony is a free and open-source PHP web application framework. Symfony uses the Doctrine library for database access. Connecting to Neon from Symfony with Doctrine is the same as connecting to a standalone Postgres installation from Symfony with Doctrine. Only the connection details differ.
