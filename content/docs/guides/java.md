--- conflicted
+++ resolved
@@ -5,11 +5,7 @@
 redirectFrom:
   - /docs/quickstart/java
   - /docs/integrations/java
-<<<<<<< HEAD
-updatedOn: '2023-10-20T14:08:54.544Z'
-=======
 updatedOn: '2023-11-24T11:25:06.752Z'
->>>>>>> c85868d5
 ---
 
 This guide describes how to create a Neon project and connect to it with Java Database Connectivity (JDBC) or from a Spring Data project that uses JDBC.
