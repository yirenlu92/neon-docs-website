---
title: Connect a Python application to Neon using Psycopg
subtitle: Set up a Neon project in seconds and connect from a Python application using
  Psycopg
enableTableOfContents: true
<<<<<<< HEAD
updatedOn: '2023-10-05T19:42:20.345Z'
=======
updatedOn: '2023-10-05T14:46:48.668Z'
>>>>>>> bc4078a5
---

This guide describes how to create a Neon project and connect to it from a simple Python application using [Psycopg (psycopg2)](https://pypi.org/project/psycopg2/), a popular Postgres database adapter for the Python programming language. The application connects to Neon and retrieves the current time and Postgres version.

To connect:

1. [Create a Neon Project](#create-a-neon-project)
2. [Create a Python project](#create-a-python-project)
3. [Store your Neon credentials](#store-your-neon-credentials)
4. [Configure your Python script](#configure-your-python-script)
5. [Test your connection](#test-your-connection)

## Create a Neon project

If you do not have one already, create a Neon project.

1. Navigate to the [Projects](https://console.neon.tech/app/projects) page in the Neon Console.
2. Click **New Project**.
3. Specify your project settings and click **Create Project**.

The project is created with a ready-to-use `neondb` database, which you will connect to.

## Create a Python project

1. Create a project directory and change to the newly created directory.

   ```shell
   mkdir neon-python-example
   cd neon-python-example
   ```

2. Set up a Python virtual environment in this directory. The virtual environment isolates your project's Python environment (including installed packages) from the rest of your system.

   ```bash
   python3 -m venv env
   ```

3. Activate the virtual environment. When the virtual environment is activated, Python uses the environment's version of Python and any installed packages.

   ```bash
   source env/bin/activate
   ```

4. Install `psycopg2` and `python-dotenv` in your project's root directory. You can install them using `pip`:

    ```bash
    pip install psycopg2-binary python-dotenv
    ```

## Store your Neon credentials

Add a `.env` file to your project's root directory and add your Neon connection string to it. 

You can find all of the connection details listed above in the **Connection Details** widget on the Neon **Dashboard**. For more information, see [Connect from any application](/docs/connect/connect-from-any-app).

Your connection string will look something like this:

<CodeBlock shouldWrap>

```shell
DATABASE_URL=postgres://[user]:[password]@[neon_hostname]/[dbname]?sslmode=require
```

</CodeBlock>

## Configure your python script

Add a `neon-connect.py` file to your project's root directory and add the following code. The script connects to your Neon database and retrieves the current time and Postgres version.

```python
import os
import psycopg2
from dotenv import load_dotenv

# Load .env file
load_dotenv()

# Get the connection string from the environment variable
connection_string = os.getenv('DATABASE_URL')

# Connect to the Postgres database
conn = psycopg2.connect(connection_string)

# Create a cursor object
cur = conn.cursor()

# Execute SQL commands to retrieve the current time and version from PostgreSQL
cur.execute('SELECT NOW();')
time = cur.fetchone()[0]

cur.execute('SELECT version();')
version = cur.fetchone()[0]

# Close the cursor and connection
cur.close()
conn.close()

# Print the results
print('Current time:', time)
print('PostgreSQL version:', version)
```

## Test your connection

Run the `neon-connect.py` script to test your connection.

```shell
python3 neon-connect.py
```

If the connection is successful, the script returns information similar to the following:

<CodeBlock shouldWrap>

```bash
Current time: 2023-05-24 08:53:10.403140+00:00
PostgreSQL version: PostgreSQL 15.2 on x86_64-pc-linux-gnu, compiled by gcc (Debian 10.2.1-6) 10.2.1 20210110, 64-bit
```

</CodeBlock>

## Need help\?

To get help from our support team, open a ticket from the console. Look for the **Support** link in the left sidebar. For more detail, see [Getting Support](/docs/introduction/support). You can also join the [Neon community forum](https://community.neon.tech/) to ask questions or see what others are doing with Neon.<|MERGE_RESOLUTION|>--- conflicted
+++ resolved
@@ -3,11 +3,7 @@
 subtitle: Set up a Neon project in seconds and connect from a Python application using
   Psycopg
 enableTableOfContents: true
-<<<<<<< HEAD
 updatedOn: '2023-10-05T19:42:20.345Z'
-=======
-updatedOn: '2023-10-05T14:46:48.668Z'
->>>>>>> bc4078a5
 ---
 
 This guide describes how to create a Neon project and connect to it from a simple Python application using [Psycopg (psycopg2)](https://pypi.org/project/psycopg2/), a popular Postgres database adapter for the Python programming language. The application connects to Neon and retrieves the current time and Postgres version.
