---
title: Google Colab
subtitle: Use Google Colab with Neon for vector similarity search
enableTableOfContents: true
<<<<<<< HEAD
updatedOn: '2023-10-20T14:08:54.526Z'
=======
updatedOn: '2023-11-24T11:25:06.740Z'
>>>>>>> c85868d5
---

[Google Colab](https://colab.research.google.com/) is a hosted Jupyter Notebook service that requires no setup to use and provides free access to computing resources, including GPUs and TPUs.
You can use Google Colab to run python code through the browser.

This guide shows how to create a notebook in Colab, connect to a Neon database, install the `pgvector` extension to enabled Neon as a vector store, and run a vector search query.

## Prerequisites

To perform the steps in this guide, you require a Neon database for storing vectors. You can use the ready-to-use `neondb` database or create your own. See [Create a database](/docs/manage/databases#create-a-database) for instructions.

## Retrieve your database connection string

In the **Connection Details** widget on the Neon **Dashboard**, select a branch, a user, and the database you want to connect to. A connection string is constructed for you.

![Connection details widget](/docs/connect/connection_details.png)

## Create a notebook

In your browser, navigate to [Google Colab](https://colab.research.google.com/), and click **New notebook**.

![Google Colab](/docs/ai/google_colab.png)

Alternatively, you can open a predefined Google Colab notebook for this guide by clicking the **Open in Colab** button below.

<a target="_blank" href="https://colab.research.google.com/github/neondatabase/neon-google-colab-notebooks/blob/main/neon_pgvector_quickstart.ipynb">
  <img src="https://colab.research.google.com/assets/colab-badge.svg" alt="Open In Colab"/>
</a>

## Connect to your database

1. In your Colab notebook, create a code block to define your database connection and create a cursor object. Replace `postgres://[user]:[password]@[neon_hostname]/[dbname]` with the database connection string you retrieved in the previous step.

    <CodeBlock shouldWrap>

    ```python
    import os
    import psycopg2

    # Provide your Neon connection string
    connection_string = "postgres://[user]:[password]@[neon_hostname]/[dbname]"

    # Connect using the connection string
    connection = psycopg2.connect(connection_string)

    # Create a new cursor object
    cursor = connection.cursor()
    ```

    </CodeBlock>

2. Execute the code block (**Ctrl** + **Enter**).

3. Add a code block for testing the database connection.

    ```python
    # Execute this query to test the database connection
    cursor.execute("SELECT 1;")
    result = cursor.fetchone()

    # Check the query result
    if result == (1,):
        print("Your database connection was successful!")
    else:
        print("Your connection failed.")
    ```

4. Execute the code block (**Ctrl** + **Enter**).

## Install the pgvector extension

1. Create a codeblock to install the `pgvector` extension to enable your Neon database as a vector store:

    ```python
    # Execute this query to install the pgvector extension
    cursor.execute("CREATE EXTENSION IF NOT EXISTS vector;")
    ```

2. Execute the code block (**Ctrl** + **Enter**).

## Create a table and add vector data

1. Add a code block to create a table and insert data:

    <CodeBlock shouldWrap>

    ```python
    create_table_sql = '''
    CREATE TABLE items (
    id BIGSERIAL PRIMARY KEY,
    embedding VECTOR(3)
    );
    '''

    # Insert data
    insert_data_sql = '''
    INSERT INTO items (embedding) VALUES ('[1,2,3]'), ('[4,5,6]'), ('[7,8,9]');
    '''

    # Execute the SQL statements
    cursor.execute(create_table_sql)
    cursor.execute(insert_data_sql)

    # Commit the changes
    connection.commit()
    ```

    </CodeBlock>

2. Execute the code block (**Ctrl** + **Enter**).

## Query your data

1. Add a codeblock to perform a vector similarity search.

    <CodeBlock shouldWrap>

    ```python
    cursor.execute("SELECT * FROM items ORDER BY embedding <-> '[3,1,2]' LIMIT 3;")
    all_data = cursor.fetchall()
    print(all_data)
    ```

    </CodeBlock>

2. Execute the code block (**Ctrl** + **Enter**).

## Next steps

For more information about using Neon with `pgvector`, see [The pgvector extension](/docs/extensions/pgvector).

<NeedHelp/><|MERGE_RESOLUTION|>--- conflicted
+++ resolved
@@ -2,11 +2,7 @@
 title: Google Colab
 subtitle: Use Google Colab with Neon for vector similarity search
 enableTableOfContents: true
-<<<<<<< HEAD
-updatedOn: '2023-10-20T14:08:54.526Z'
-=======
 updatedOn: '2023-11-24T11:25:06.740Z'
->>>>>>> c85868d5
 ---
 
 [Google Colab](https://colab.research.google.com/) is a hosted Jupyter Notebook service that requires no setup to use and provides free access to computing resources, including GPUs and TPUs.
