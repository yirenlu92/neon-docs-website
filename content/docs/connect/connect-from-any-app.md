---
title: Connect from any application
subtitle: Learn how to connect to Neon from any application
enableTableOfContents: true
---
When connecting to Neon from an application or client, you connect to a database in your Neon project. In Neon, a database belongs to a branch, which may be the primary branch of your project (`main`) or a child branch. The primary branch in a Neon project is created with a default database named `neondb`.

To connect to a database, you must connect to the branch where the database resides, and you must do so by connecting through a compute endpoint associated with the branch.

```text
Project
    |----primary branch (main) ---- compute endpoint <--- application/client
             |    |
             |    |---- database (neondb)
             |
             ---- child branch ---- compute endpoint <--- application/client
                            |
                            |---- database (mydb)  
```

You can obtain the connection details you require from the **Connection Details** widget on the **Neon Dashboard**. Select a branch, a role, and the database you want to connect to. A connection string is constructed for you.

![Connection details widget](/docs/connect/connection_details.png)

Neon supports pooled and direct connections to the database. Use a pooled connection string if your application uses a high number of concurrent connections. For more information, see [Connection pooling](../connect/connection-pooling#connection-pooling).

A Neon connection string includes the role, the compute endpoint hostname, and the database name.

```text
postgres://daniel:<password>@ep-mute-rain-952417.us-east-2.aws.neon.tech/neondb
             ^                                   ^                         ^
             |- <role>                           |- <hostname>             |- <database>
```

<Admonition type="note">
The hostname includes the ID of the compute endpoint, which has an `ep-` prefix: `ep-mute-rain-952417`. For more information about Neon connection strings, see [Connection string](../reference/glossary#connection-string).
</Admonition>

You can use the details from the connection string or the connection string itself to configure a connection. For example, you might place the connection details in an `.env` file, assign the connection string to a variable, or pass the connection string on the command-line, as shown:

`.env` file:

```text
PGHOST='ep-mute-rain-952417.us-east-2.aws.neon.tech'
PGDATABASE='neondb'
PGUSER='daniel'
PGPASSWORD='<password>'
PGPORT='5432'
```

Variable:

<CodeBlock shouldWrap>

```text
DATABASE_URL="postgres://daniel:<password>@ep-mute-rain-952417.us-east-2.aws.neon.tech:5432/neondb"
```

</CodeBlock>

Command-line:

<CodeBlock shouldWrap>

```bash
psql postgres://daniel:<password>@ep-mute-rain-952417.us-east-2.aws.neon.tech/neondb
```

</CodeBlock>

<Admonition type="note">
Neon requires that all connections use SSL/TLS encryption, but you can increase the level of protection by appending an `sslmode` parameter setting to your connection string. For instructions, see [Connect to Neon securely](../connect/connect-securely).
</Admonition>

## Where do I obtain a password?

You can obtain a Neon connection string with your password from the Neon **Dashboard**, under **Connection Details**.

## What port does Neon use?

Neon uses the default PostgreSQL port, `5432`.

## Connection examples

The **Connection Details** widget on the **Neon Dashboard** also provides connection examples for different programming languages and application frameworks, constructed for the branch, database, and role that you select. Click **connection examples**  in the **Connection Details** widget to view or copy the examples.

![Language and framework connection examples](/docs/connect/code_connection_examples.png)

Our *Guides* documentation also provides connection examples.

## Connection notes

<<<<<<< HEAD
- Some older client libraries and drivers, including older `psql` executables, are built without [Server Name Indication (SNI)](../reference/glossary#sni) support and require a workaround. For more information, see [Connection errors](../connect/connection-errors).
- Some Java-based tools that use the pgJDBC driver for connecting to PostgreSQL, such as DBeaver, DataGrip, and CLion, do not support including a role name and password in a database connection string or URL field. When you find that a connection string is not accepted, try entering the database name, role, and password values in the appropriate fields in the tool's connection UI when configuring a connection to Neon. For an example, see [Connect a GUI or IDE](../connect/connect-postgres-gui#connect-to-the-database).
=======
- Some older client libraries and drivers, including older `psql` executables, are built without [Server Name Indication (SNI)](../reference/glossary#sni) support and require a workaround. For more information, see [Connect from old clients](../connect/connectivity-issues).
- Some Java-based tools that use the pgJDBC driver for connecting to PostgreSQL, such as DBeaver, DataGrip, and CLion, do not support including a role name and password in a database connection string or URL field. When you find that a connection string is not accepted, try entering the database name, role, and password values in the appropriate fields in the tool's connection UI when configuring a connection to Neon. For an example, see [Connect a GUI application](../connect/connect-postgres-gui#connect-to-the-database).
>>>>>>> 80f8738f

## Need help?

Send a request to [support@neon.tech](mailto:support@neon.tech), or join the [Neon community forum](https://community.neon.tech/).<|MERGE_RESOLUTION|>--- conflicted
+++ resolved
@@ -90,13 +90,8 @@
 
 ## Connection notes
 
-<<<<<<< HEAD
 - Some older client libraries and drivers, including older `psql` executables, are built without [Server Name Indication (SNI)](../reference/glossary#sni) support and require a workaround. For more information, see [Connection errors](../connect/connection-errors).
 - Some Java-based tools that use the pgJDBC driver for connecting to PostgreSQL, such as DBeaver, DataGrip, and CLion, do not support including a role name and password in a database connection string or URL field. When you find that a connection string is not accepted, try entering the database name, role, and password values in the appropriate fields in the tool's connection UI when configuring a connection to Neon. For an example, see [Connect a GUI or IDE](../connect/connect-postgres-gui#connect-to-the-database).
-=======
-- Some older client libraries and drivers, including older `psql` executables, are built without [Server Name Indication (SNI)](../reference/glossary#sni) support and require a workaround. For more information, see [Connect from old clients](../connect/connectivity-issues).
-- Some Java-based tools that use the pgJDBC driver for connecting to PostgreSQL, such as DBeaver, DataGrip, and CLion, do not support including a role name and password in a database connection string or URL field. When you find that a connection string is not accepted, try entering the database name, role, and password values in the appropriate fields in the tool's connection UI when configuring a connection to Neon. For an example, see [Connect a GUI application](../connect/connect-postgres-gui#connect-to-the-database).
->>>>>>> 80f8738f
 
 ## Need help?
 
