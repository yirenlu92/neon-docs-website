---
title: Connect from any application
subtitle: Learn how to connect to Neon from any application
enableTableOfContents: true
<<<<<<< HEAD
updatedOn: '2023-10-05T19:42:20.332Z'
=======
updatedOn: '2023-10-05T21:03:44.956Z'
>>>>>>> a290539f
---
When connecting to Neon from an application or client, you connect to a database in your Neon project. In Neon, a database belongs to a branch, which may be the primary branch of your project (`main`) or a child branch.

You can obtain the database connection details you require from the **Connection Details** widget on the **Neon Dashboard**. Select a branch, a compute, a database, and a role. A connection string is constructed for you.

![Connection details widget](/docs/connect/connection_details.png)

Neon supports pooled and direct connections to the database. Use a pooled connection string if your application uses a high number of concurrent connections. For more information, see [Connection pooling](/docs/connect/connection-pooling#connection-pooling).

A Neon connection string includes the role, the hostname, and the database name.

```text
postgres://alex:AbC123dEf@ep-cool-darkness-123456.us-east-2.aws.neon.tech/dbname
           ^              ^                                               ^
           |- role        |- hostname                                     |- database
```

<Admonition type="note">
The hostname includes the ID of the compute endpoint, which has an `ep-` prefix: `ep-cool-darkness-123456`. For more information about Neon connection strings, see [Connection string](/docs/reference/glossary#connection-string).
</Admonition>

You can use the details from the connection string or the connection string itself to configure a connection. For example, you might place the connection details in an `.env` file, assign the connection string to a variable, or pass the connection string on the command-line.

`.env` file:

```text
PGUSER=alex
PGHOST=ep-cool-darkness-123456.us-east-2.aws.neon.tech
PGDATABASE=dbname
PGPASSWORD=AbC123dEf
PGPORT=5432
```

Variable:

<CodeBlock shouldWrap>

```text
DATABASE_URL="postgres://alex:AbC123dEf@ep-cool-darkness-123456.us-east-2.aws.neon.tech/dbname"
```

</CodeBlock>

Command-line:

<CodeBlock shouldWrap>

```bash
psql postgres://alex:AbC123dEf@ep-cool-darkness-123456.us-east-2.aws.neon.tech/dbname
```

</CodeBlock>

<Admonition type="note">
Neon requires that all connections use SSL/TLS encryption, but you can increase the level of protection by appending an `sslmode` parameter setting to your connection string. For instructions, see [Connect to Neon securely](/docs/connect/connect-securely).
</Admonition>

## Where do I obtain a password?

You can obtain a Neon connection string with your password from the Neon **Dashboard**, under **Connection Details**.

## What port does Neon use?

Neon uses the default Postgres port, `5432`.

## Connection examples

The **Connection Details** widget on the **Neon Dashboard** also provides connection examples for different programming languages and application frameworks, constructed for the branch, database, and role that you select.

![Language and framework connection examples](/docs/connect/code_connection_examples.png)

Our *Guides* documentation also provides connection examples.

## Network protocol support

Neon currently supports **IPv4**. Support for other network protocols, including IPv6, is **not available** at this time.

Additionally, Neon provides a serverless driver that supports both WebSocket and HTTP connections. For further information, refer to our [Neon serverless driver](/docs/serverless/serverless-driver) documentation.

## Connection notes

- Some older client libraries and drivers, including older `psql` executables, are built without [Server Name Indication (SNI)](/docs/reference/glossary#sni) support and require a workaround. For more information, see [Connection errors](/docs/connect/connection-errors).
- Some Java-based tools that use the pgJDBC driver for connecting to Postgres, such as DBeaver, DataGrip, and CLion, do not support including a role name and password in a database connection string or URL field. When you find that a connection string is not accepted, try entering the database name, role, and password values in the appropriate fields in the tool's connection UI when configuring a connection to Neon. For an example, see [Connect a GUI or IDE](/docs/connect/connect-postgres-gui#connect-to-the-database).

## Need help\?

To get help from our support team, open a ticket from the console. Look for the **Support** link in the left sidebar. For more detail, see [Getting Support](/docs/introduction/support). You can also join the [Neon community forum](https://community.neon.tech/) to ask questions or see what others are doing with Neon.<|MERGE_RESOLUTION|>--- conflicted
+++ resolved
@@ -2,11 +2,7 @@
 title: Connect from any application
 subtitle: Learn how to connect to Neon from any application
 enableTableOfContents: true
-<<<<<<< HEAD
 updatedOn: '2023-10-05T19:42:20.332Z'
-=======
-updatedOn: '2023-10-05T21:03:44.956Z'
->>>>>>> a290539f
 ---
 When connecting to Neon from an application or client, you connect to a database in your Neon project. In Neon, a database belongs to a branch, which may be the primary branch of your project (`main`) or a child branch.
 
