--- conflicted
+++ resolved
@@ -5,11 +5,7 @@
 redirectFrom:
   - /docs/how-to-guides/connectivity-issues
   - /docs/connect/connectivity-issues
-<<<<<<< HEAD
-updatedOn: '2023-10-20T14:08:54.533Z'
-=======
 updatedOn: '2023-11-24T11:25:06.744Z'
->>>>>>> c85868d5
 ---
 
 This topic describes how to resolve connection errors you may encounter when using Neon. The errors covered include:
