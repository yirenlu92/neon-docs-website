---
title: Run a Hasura App
enableTableOfContents: true
redirectFrom:
  - /docs/quickstart/hasura
---

Hasura Cloud is an open source GraphQL engine that provides a scalable, highly available, globally distributed, secure GraphQL API for your data sources.

The following instructions describe how to connect a Hasura Cloud project to a new or existing Neon database.

## Connecting to a new Neon database

Use the following instructions to connect to a new Neon database. This connection method authenticates you from Hasura Cloud.

<video autoplay playsinline muted loop width="800" height="600">
<source type="video/mp4" src="https://user-images.githubusercontent.com/13738772/195619191-6de246e2-a47a-4ab3-a68f-c5d793cd5bb0.mp4" />
</video>

1. Navigate to [Hasura Cloud](https://cloud.hasura.io/projects) and sign up or log in.
1. On the Hasura Cloud dashboard, create a Hasura project.
1. After the project is initialized, click **Launch Console** to open the Hasura Console.
1. On the Hasura Console, navigate to **DATA** > **Manage** > **Connect Database** > **Create New Database**.
1. Click **Connect Neon Database**.
1. When prompted to login or sign up for Neon, we recommend selecting **Continue with Hasura** for seamless authentication.

After authenticating, a new Neon PostgreSQL database is created and connected to your Hasura project, and the Neon project connection string is associated with the `PG_DATABASE_URL` environment variable.

To start exploring Hasura's GraphQL API with data stored in Neon, see [Load a template in Hasura](#load-a-template-in-hasura-optional).

## Connecting to an existing Neon database

Use the following instructions to connect to an existing Neon database from Hasura Cloud. The connection is configured manually using a connection string.

### Prerequisites

- An existing Neon account. If you do not have one, see [Signing up](/docs/get-started-with-neon/signing-up).
- An existing Neon project. If you do not have a Neon project, see [Setting up a project](/docs/get-started-with-neon/setting-up-a-project).
- A connection string for the Neon project that includes your password. For example:

  ```sh
  `postgres://<user>:<password>@<project_id>.cloud.neon.tech:5432/main`
  ```
<<<<<<< HEAD

=======
  
>>>>>>> 2962a220
  Your project's connection string can be found on the **Dashboard** tab in the Neon Console. If you have misplaced your password, you can either reset it or create a new user. Users are managed on the **Settings** tab in the Neon Console.

### Add the Neon project as a data source

The following steps describe how to navigate to Hasura Cloud and connect to your Neon project.

1. Navigate to [Hasura Cloud](https://cloud.hasura.io/projects) and sign up or log in.
1. Click **Create Project** to create a Hasura Cloud project or click **Launch Console** to open an existing project.
1. Select **DATA** from the top navigation bar.
1. On the **Connect Existing Database** tab, paste your connection string into the **Database URL** field.
1. Enter a display name for your database in the **Database Display Name** field, and click **Connect Database**.

Hasura Cloud connects to your Neon project and automatically discovers the default `public` schema.

To start exploring Hasura's GraphQL API with data stored in Neon, see [Load a template in Hasura](#load-a-template-in-hasura-optional).

## Load a template in Hasura (optional)

Optionally, after connecting from your Hasura project to Neon, you can explore Hasura's GraphQL API by loading a template from Hasura's template gallery. Follow these steps to load the `Welcome to Hasura` template, which creates `customer` and `order` tables and populates them with sample data.

1. In the Hasura Console, select **DATA**.
1. Under **Data Manager**, select your database.
1. From the **Template Gallery**, select **Welcome to Hasura** to install the template.

To view the newly created tables from the Neon Console:

1. In the Hasura Console, select **DATA** > **Manage your Neon databases** to open the Neon Console.
2. In the Neon Console, select your project.
3. Select the **Tables** tab. The newly created `customer` and `order` tables should appear under the **Tables** heading in the sidebar.

## Import existing data to Neon

If you are migrating to Neon from Hasura with Heroku PostgreSQL, refer to the [Migrate from Heroku](/docs/how-to-guides/hasura-heroku-migration) guide for data migration instructions. For general data import instructions, see [Importing a database](/docs/how-to-guides/import-an-extsing-database).<|MERGE_RESOLUTION|>--- conflicted
+++ resolved
@@ -41,11 +41,7 @@
   ```sh
   `postgres://<user>:<password>@<project_id>.cloud.neon.tech:5432/main`
   ```
-<<<<<<< HEAD
 
-=======
-  
->>>>>>> 2962a220
   Your project's connection string can be found on the **Dashboard** tab in the Neon Console. If you have misplaced your password, you can either reset it or create a new user. Users are managed on the **Settings** tab in the Neon Console.
 
 ### Add the Neon project as a data source
